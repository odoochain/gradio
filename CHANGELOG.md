# Upcoming Release 

## New Features:

### Extended support for Interface.load! 🏗️

You can now load `image-to-text` and `conversational` pipelines from the hub!

### Image-to-text Demo
```python
io = gr.Interface.load("models/nlpconnect/vit-gpt2-image-captioning",
                       api_key="<optional-api-key>")
io.launch()
```
<img width="1087" alt="image" src="https://user-images.githubusercontent.com/41651716/213260197-dc5d80b4-6e50-4b3a-a764-94980930ac38.png">

### conversational Demo
```python
chatbot = gr.Interface.load("models/microsoft/DialoGPT-medium",
                           api_key="<optional-api-key>")
chatbot.launch()
```
![chatbot_load](https://user-images.githubusercontent.com/41651716/213260220-3eaa25b7-a38b-48c6-adeb-2718bdf297a2.gif)


By [@freddyaboulton](https://github.com/freddyaboulton) in [PR 3011](https://github.com/gradio-app/gradio/pull/3011) 

### Download Button added to Model3D Output Component

No need for an additional file output component to enable model3d file downloads anymore. We now added a download button to the model3d component itself.

<img width="739" alt="Screenshot 2023-01-18 at 3 52 45 PM" src="https://user-images.githubusercontent.com/12725292/213294198-5f4fda35-bde7-450c-864f-d5683e7fa29a.png">

By [@dawoodkhan82](https://github.com/dawoodkhan82) in [PR 3014](https://github.com/gradio-app/gradio/pull/3014) 

## Bug Fixes:
* Fixes bug where interpretation event was not configured correctly by [@freddyaboulton](https://github.com/freddyaboulton) in [PR 2993](https://github.com/gradio-app/gradio/pull/2993) 
* Fix relative import bug in reload mode by [@freddyaboulton](https://github.com/freddyaboulton) in [PR 2992](https://github.com/gradio-app/gradio/pull/2992) 
* Fixes bug where png files were not being recognized when uploading images by [@abidlabs](https://github.com/abidlabs) in [PR 3002](https://github.com/gradio-app/gradio/pull/3002) 
* Fixes bug where external Spaces could not be loaded and used as functions if they returned files by [@abidlabs](https://github.com/abidlabs) in [PR 3004](https://github.com/gradio-app/gradio/pull/3004) 
* Fix bug where file serialization output was not JSON serializable by [@freddyaboulton](https://github.com/freddyaboulton) in [PR 2999](https://github.com/gradio-app/gradio/pull/2999)  
* Fixes bug where png files were not being recognized when uploading images by [@abidlabs](https://github.com/abidlabs) in [PR 3002](https://github.com/gradio-app/gradio/pull/3002) 
* Fixes bug where temporary uploaded files were not being added to temp sets by [@abidlabs](https://github.com/abidlabs) in [PR 3005](https://github.com/gradio-app/gradio/pull/3005)
* Fixes issue where markdown support in chatbot breaks older demos [@dawoodkhan82](https://github.com/dawoodkhan82) in [PR 3006](https://github.com/gradio-app/gradio/pull/3006) 
* Fixes the `/file/` route that was broken in a recent change in [PR 3010](https://github.com/gradio-app/gradio/pull/3010) 
* Fix bug where the Image component could not serialize image urls by [@freddyaboulton](https://github.com/freddyaboulton) in [PR 2957](https://github.com/gradio-app/gradio/pull/2957)  
* Fix forwarding for guides after SEO renaming by [@aliabd](https://github.com/aliabd) in [PR 3017](https://github.com/gradio-app/gradio/pull/3017)
* Switch all pages on the website to use latest stable gradio by [@aliabd](https://github.com/aliabd) in [PR 3016](https://github.com/gradio-app/gradio/pull/3016)
* Fix bug related to deprecated parameters in `huggingface_hub` for the HuggingFaceDatasetSaver in [PR 3025](https://github.com/gradio-app/gradio/pull/3025)
* Added better support for symlinks in the way absolute paths are resolved by [@abidlabs](https://github.com/abidlabs) in [PR 3037](https://github.com/gradio-app/gradio/pull/3037)
* Fix several minor frontend bugs (loading animation, examples as gallery) frontend [@aliabid94](https://github.com/3026) in [PR 2961](https://github.com/gradio-app/gradio/pull/3026).
* Fixes bug that the chatbot sample code does not work with certain input value by [@petrov826](https://github.com/petrov826) in [PR 3039](https://github.com/gradio-app/gradio/pull/3039).
* Fix shadows for form element and ensure focus styles more visible in dark mode   [@pngwn](https://github.com/pngwn) in [PR 3042](https://github.com/gradio-app/gradio/pull/3042).
* Fixed bug where the Checkbox and Dropdown change events were not triggered in response to other component changes by [@freddyaboulton](https://github.com/freddyaboulton) in [PR 3045](https://github.com/gradio-app/gradio/pull/3045)   
* Fix bug where the queue was not properly restarted after launching a `closed` app by [@freddyaboulton](https://github.com/freddyaboulton) in [PR 3022](https://github.com/gradio-app/gradio/pull/3022)
* Adding missing embedded components on docs by [@aliabd](https://github.com/aliabd) in [PR 3027](https://github.com/gradio-app/gradio/pull/3027)
* Fixes bug where app would crash if the `file_types` parameter of `gr.File` or `gr.UploadButton` was not a list by [@freddyaboulton](https://github.com/freddyaboulton) in [PR 3048](https://github.com/gradio-app/gradio/pull/3048)    
* Fix bug where input component was not hidden in the frontend for `UploadButton` by  [@freddyaboulton](https://github.com/freddyaboulton) in [PR 3053](https://github.com/gradio-app/gradio/pull/3053)
<<<<<<< HEAD
* Ensure spaces embedded via the web component always use the correct URLs for server requests and change ports for testing to avoid strange collisions when users are working with embedded apps locally by [@pngwn](https://github.com/pngwn) in [PR 3065](https://github.com/gradio-app/gradio/pull/3065)
=======
* Preserve selected image of Gallery through updated by [@freddyaboulton](https://github.com/freddyaboulton) in [PR 3061](https://github.com/gradio-app/gradio/pull/3061) 
* Fixes bug where tabs selected attribute not working if manually change tab by [@tomhang25](https://github.com/tomchang25) in [3055](https://github.com/gradio-app/gradio/pull/3055)
>>>>>>> 243b400b

## Documentation Changes:
* SEO improvements to guides by[@aliabd](https://github.com/aliabd) in [PR 2915](https://github.com/gradio-app/gradio/pull/2915)
* Use `gr.LinePlot` for the `blocks_kinematics` demo by [@freddyaboulton](https://github.com/freddyaboulton) in [PR 2998](https://github.com/gradio-app/gradio/pull/2998)  
* Updated the `interface_series_load` to include some inline markdown code by [@abidlabs](https://github.com/abidlabs) in [PR 3051](https://github.com/gradio-app/gradio/pull/3051)

## Testing and Infrastructure Changes:
* Adds a GitHub action to test if any large files (> 5MB) are present by [@abidlabs](https://github.com/abidlabs) in [PR 3013](https://github.com/gradio-app/gradio/pull/3013)  

## Breaking Changes:
No changes to highlight.

## Full Changelog:
* Rewrote frontend using CSS variables for themes by [@pngwn](https://github.com/pngwn) in [PR 2840](https://github.com/gradio-app/gradio/pull/2840)
* Moved telemetry requests to run on background threads by [@abidlabs](https://github.com/abidlabs) in [PR 3054](https://github.com/gradio-app/gradio/pull/3054)  


## Contributors Shoutout:
No changes to highlight.


# Version 3.16.2

## New Features:
No changes to highlight.

## Bug Fixes:
* Fixed file upload fails for files with zero size by [@dawoodkhan82](https://github.com/dawoodkhan82) in [PR 2923](https://github.com/gradio-app/gradio/pull/2923)
* Fixed bug where `mount_gradio_app` would not launch if the queue was enabled in a gradio app by [@freddyaboulton](https://github.com/freddyaboulton) in [PR 2939](https://github.com/gradio-app/gradio/pull/2939) 
* Fix custom long CSS handling in Blocks by [@anton-l](https://github.com/anton-l) in [PR 2953](https://github.com/gradio-app/gradio/pull/2953)
* Recovers the dropdown change event by [@abidlabs](https://github.com/abidlabs) in [PR 2954](https://github.com/gradio-app/gradio/pull/2954).
* Fix audio file output by [@aliabid94](https://github.com/aliabid94) in [PR 2961](https://github.com/gradio-app/gradio/pull/2961).
* Fixed bug where file extensions of really long files were not kept after download by [@freddyaboulton](https://github.com/freddyaboulton) in [PR 2929](https://github.com/gradio-app/gradio/pull/2929) 
* Fix bug where outputs for examples where not being returned by the backend by [@freddyaboulton](https://github.com/freddyaboulton) in [PR 2955](https://github.com/gradio-app/gradio/pull/2955) 
* Fix bug in `blocks_plug` demo that prevented switching tabs programmatically with python [@TashaSkyUp](https://github.com/https://github.com/TashaSkyUp) in [PR 2971](https://github.com/gradio-app/gradio/pull/2971). 

## Documentation Changes:
No changes to highlight.

## Testing and Infrastructure Changes:
No changes to highlight.

## Breaking Changes:
No changes to highlight.

## Full Changelog:
No changes to highlight.

## Contributors Shoutout:
No changes to highlight.


# Version 3.16.1

## New Features:

No changes to highlight.

## Bug Fixes:
* Fix audio file output by [@aliabid94](https://github.com/aliabid94) in [PR 2950](https://github.com/gradio-app/gradio/pull/2950).

## Documentation Changes:
No changes to highlight.

## Testing and Infrastructure Changes:
No changes to highlight.

## Breaking Changes:
No changes to highlight.

## Full Changelog:
No changes to highlight.

## Contributors Shoutout:
No changes to highlight.

# Version 3.16.0

## New Features:

### Send custom progress updates by adding a `gr.Progress` argument after the input arguments to any function. Example:

```python
def reverse(word, progress=gr.Progress()):
    progress(0, desc="Starting")
    time.sleep(1)
    new_string = ""
    for letter in progress.tqdm(word, desc="Reversing"):
        time.sleep(0.25)
        new_string = letter + new_string
    return new_string

demo = gr.Interface(reverse, gr.Text(), gr.Text())
```

Progress indicator bar by [@aliabid94](https://github.com/aliabid94) in [PR 2750](https://github.com/gradio-app/gradio/pull/2750).

* Added `title` argument to `TabbedInterface` by @MohamedAliRashad in [#2888](https://github.com/gradio-app/gradio/pull/2888)
* Add support for specifying file extensions for `gr.File` and `gr.UploadButton`, using `file_types` parameter (e.g  `gr.File(file_count="multiple", file_types=["text", ".json", ".csv"])`) by @dawoodkhan82 in [#2901](https://github.com/gradio-app/gradio/pull/2901)
* Added `multiselect` option to `Dropdown` by @dawoodkhan82 in [#2871](https://github.com/gradio-app/gradio/pull/2871)

### With `multiselect` set to `true` a user can now select multiple options from the `gr.Dropdown` component.

```python
gr.Dropdown(["angola", "pakistan", "canada"], multiselect=True, value=["angola"])
```
<img width="610" alt="Screenshot 2023-01-03 at 4 14 36 PM" src="https://user-images.githubusercontent.com/12725292/210442547-c86975c9-4b4f-4b8e-8803-9d96e6a8583a.png">


## Bug Fixes:
* Fixed bug where an error opening an audio file led to a crash by [@FelixDombek](https://github.com/FelixDombek) in [PR 2898](https://github.com/gradio-app/gradio/pull/2898)
* Fixed bug where setting `default_enabled=False` made it so that the entire queue did not start by [@freddyaboulton](https://github.com/freddyaboulton) in [PR 2876](https://github.com/gradio-app/gradio/pull/2876)  
* Fixed bug where csv preview for DataFrame examples would show filename instead of file contents by [@freddyaboulton](https://github.com/freddyaboulton) in [PR 2877](https://github.com/gradio-app/gradio/pull/2877)
* Fixed bug where an error raised after yielding iterative output would not be displayed in the browser by 
[@JaySmithWpg](https://github.com/JaySmithWpg) in [PR 2889](https://github.com/gradio-app/gradio/pull/2889)
* Fixed bug in `blocks_style` demo that was preventing it from launching by [@freddyaboulton](https://github.com/freddyaboulton) in [PR 2890](https://github.com/gradio-app/gradio/pull/2890)  
* Fixed bug where files could not be downloaded by [@freddyaboulton](https://github.com/freddyaboulton) in [PR 2926](https://github.com/gradio-app/gradio/pull/2926)
* Fixed bug where cached examples were not displaying properly by [@a-rogalska](https://github.com/a-rogalska) in [PR 2974](https://github.com/gradio-app/gradio/pull/2974)

## Documentation Changes:
* Added a Guide on using Google Sheets to create a real-time dashboard with Gradio's `DataFrame` and `LinePlot` component, by [@abidlabs](https://github.com/abidlabs) in [PR 2816](https://github.com/gradio-app/gradio/pull/2816) 
* Add a components - events matrix on the docs by [@aliabd](https://github.com/aliabd) in [PR 2921](https://github.com/gradio-app/gradio/pull/2921)

## Testing and Infrastructure Changes:
* Deployed PRs from forks to spaces by [@freddyaboulton](https://github.com/freddyaboulton) in [PR 2895](https://github.com/gradio-app/gradio/pull/2895)   

## Breaking Changes:
No changes to highlight.

## Full Changelog:
* The `default_enabled` parameter of the `Blocks.queue` method has no effect by [@freddyaboulton](https://github.com/freddyaboulton) in [PR 2876](https://github.com/gradio-app/gradio/pull/2876) 
* Added typing to several Python files in codebase by [@abidlabs](https://github.com/abidlabs) in [PR 2887](https://github.com/gradio-app/gradio/pull/2887) 
* Excluding untracked files from demo notebook check action by [@aliabd](https://github.com/aliabd) in [PR 2897](https://github.com/gradio-app/gradio/pull/2897)
* Optimize images and gifs by [@aliabd](https://github.com/aliabd) in [PR 2922](https://github.com/gradio-app/gradio/pull/2922)
* Updated typing by [@1nF0rmed](https://github.com/1nF0rmed) in [PR 2904](https://github.com/gradio-app/gradio/pull/2904)

## Contributors Shoutout:
* @JaySmithWpg for making their first contribution to gradio!
* @MohamedAliRashad for making their first contribution to gradio!

# Version 3.15.0

## New Features:

Gradio's newest plotting component `gr.LinePlot`! 📈

With this component you can easily create time series visualizations with customizable
appearance for your demos and dashboards ... all without having to know an external plotting library.

For an example of the api see below:

```python
gr.LinePlot(stocks,
            x="date",
            y="price",
            color="symbol",
            color_legend_position="bottom",
            width=600, height=400, title="Stock Prices")
```
![image](https://user-images.githubusercontent.com/41651716/208711646-81ae3745-149b-46a3-babd-0569aecdd409.png)


By [@freddyaboulton](https://github.com/freddyaboulton) in [PR 2807](https://github.com/gradio-app/gradio/pull/2807) 

## Bug Fixes:
* Fixed bug where the `examples_per_page` parameter of the `Examples` component was not passed to the internal `Dataset` component by [@freddyaboulton](https://github.com/freddyaboulton) in [PR 2861](https://github.com/gradio-app/gradio/pull/2861)  
* Fixes loading Spaces that have components with default values by [@abidlabs](https://github.com/abidlabs) in [PR 2855](https://github.com/gradio-app/gradio/pull/2855) 
* Fixes flagging when `allow_flagging="auto"` in `gr.Interface()` by [@abidlabs](https://github.com/abidlabs) in [PR 2695](https://github.com/gradio-app/gradio/pull/2695)
* Fixed bug where passing a non-list value to `gr.CheckboxGroup` would crash the entire app by [@freddyaboulton](https://github.com/freddyaboulton) in [PR 2866](https://github.com/gradio-app/gradio/pull/2866) 

## Documentation Changes:
* Added a Guide on using BigQuery with Gradio's `DataFrame` and `ScatterPlot` component,
by [@abidlabs](https://github.com/abidlabs) in [PR 2794](https://github.com/gradio-app/gradio/pull/2794) 

## Testing and Infrastructure Changes:
No changes to highlight.

## Breaking Changes:
No changes to highlight.

## Full Changelog:
* Fixed importing gradio can cause PIL.Image.registered_extensions() to break by `[@aliencaocao](https://github.com/aliencaocao)` in `[PR 2846](https://github.com/gradio-app/gradio/pull/2846)`
* Fix css glitch and navigation in docs by [@aliabd](https://github.com/aliabd) in [PR 2856](https://github.com/gradio-app/gradio/pull/2856)
* Added the ability to set `x_lim`, `y_lim` and legend positions for `gr.ScatterPlot` by  [@freddyaboulton](https://github.com/freddyaboulton) in [PR 2807](https://github.com/gradio-app/gradio/pull/2807)  
* Remove footers and min-height the correct way by [@aliabd](https://github.com/aliabd) in [PR 2860](https://github.com/gradio-app/gradio/pull/2860)

## Contributors Shoutout:
No changes to highlight.

# Version 3.14.0

## New Features:

### Add Waveform Visual Support to Audio
Adds a `gr.make_waveform()` function that creates a waveform video by combining an audio and an optional background image by [@dawoodkhan82](http://github.com/dawoodkhan82) and [@aliabid94](http://github.com/aliabid94) in [PR 2706](https://github.com/gradio-app/gradio/pull/2706. Helpful for making audio outputs much more shareable.

![waveform screenrecording](https://user-images.githubusercontent.com/7870876/206062396-164a5e71-451a-4fe0-94a7-cbe9269d57e6.gif)

### Allows Every Component to Accept an `every` Parameter

When a component's initial value is a function, the `every` parameter re-runs the function every `every` seconds. By [@abidlabs](https://github.com/abidlabs) in [PR 2806](https://github.com/gradio-app/gradio/pull/2806). Here's a code example:

```py
import gradio as gr

with gr.Blocks() as demo:
    df = gr.DataFrame(run_query, every=60*60)

demo.queue().launch() 
```

## Bug Fixes:
* Fixed issue where too many temporary files were created, all with randomly generated
filepaths. Now fewer temporary files are created and are assigned a path that is a 
hash based on the file contents by [@abidlabs](https://github.com/abidlabs) in [PR 2758](https://github.com/gradio-app/gradio/pull/2758) 

## Documentation Changes:
No changes to highlight.

## Testing and Infrastructure Changes:
No changes to highlight.

## Breaking Changes:
No changes to highlight.

## Full Changelog:
No changes to highlight.

## Contributors Shoutout:
No changes to highlight.


# Version 3.13.2

## New Features:
No changes to highlight.

## Bug Fixes:
No changes to highlight.

## Documentation Changes:
* Improves documentation of several queuing-related parameters by [@abidlabs](https://github.com/abidlabs) in [PR 2825](https://github.com/gradio-app/gradio/pull/2825) 

## Testing and Infrastructure Changes:
* Remove h11 pinning by [@ecederstrand]([https://github.com/abidlabs](https://github.com/ecederstrand)) in [PR 2820]([https://github.com/gradio-app/gradio/pull/2808](https://github.com/gradio-app/gradio/pull/2820)) 

## Breaking Changes:
No changes to highlight.

## Full Changelog:
No changes to highlight.

## Contributors Shoutout:
No changes to highlight.

# Version 3.13.1

## New Features:

### New Shareable Links

Replaces tunneling logic based on ssh port-forwarding to that based on `frp` by [XciD](https://github.com/XciD) and [Wauplin](https://github.com/Wauplin) in [PR 2509](https://github.com/gradio-app/gradio/pull/2509)

You don't need to do anything differently, but when you set `share=True` in `launch()`,
you'll get this message and a public link that look a little bit different:

```bash
Setting up a public link... we have recently upgraded the way public links are generated. If you encounter any problems, please downgrade to gradio version 3.13.0
.
Running on public URL: https://bec81a83-5b5c-471e.gradio.live
```

These links are a more secure and scalable way to create shareable demos!

## Bug Fixes:
* Allows `gr.Dataframe()` to take a `pandas.DataFrame` that includes numpy array and other types as its initial value, by [@abidlabs](https://github.com/abidlabs) in [PR 2804](https://github.com/gradio-app/gradio/pull/2804) 
* Add `altair` to requirements.txt by [@freddyaboulton](https://github.com/freddyaboulton) in [PR 2811](https://github.com/gradio-app/gradio/pull/2811)
* Added aria-labels to icon buttons that are built into UI components by [@emilyuhde](http://github.com/emilyuhde) in [PR 2791](https://github.com/gradio-app/gradio/pull/2791)

## Documentation Changes:
* Fixed some typos in the "Plot Component for Maps" guide by [@freddyaboulton](https://github.com/freddyaboulton) in [PR 2811](https://github.com/gradio-app/gradio/pull/2811)

## Testing and Infrastructure Changes:
* Fixed test for IP address by [@abidlabs](https://github.com/abidlabs) in [PR 2808](https://github.com/gradio-app/gradio/pull/2808) 

## Breaking Changes:
No changes to highlight.

## Full Changelog:
* Fixed typo in parameter `visible` in classes in `templates.py` by [@abidlabs](https://github.com/abidlabs) in [PR 2805](https://github.com/gradio-app/gradio/pull/2805) 
* Switched external service for getting IP address from `https://api.ipify.org` to `https://checkip.amazonaws.com/` by [@abidlabs](https://github.com/abidlabs) in [PR 2810](https://github.com/gradio-app/gradio/pull/2810) 

## Contributors Shoutout:
No changes to highlight.

* Fixed typo in parameter `visible` in classes in `templates.py` by [@abidlabs](https://github.com/abidlabs) in [PR 2805](https://github.com/gradio-app/gradio/pull/2805)
* Switched external service for getting IP address from `https://api.ipify.org` to `https://checkip.amazonaws.com/` by [@abidlabs](https://github.com/abidlabs) in [PR 2810](https://github.com/gradio-app/gradio/pull/2810)


# Version 3.13.0

## New Features:

### Scatter plot component

It is now possible to create a scatter plot natively in Gradio!

The `gr.ScatterPlot` component accepts a pandas dataframe and some optional configuration parameters
and will automatically create a plot for you!

This is the first of many native plotting components in Gradio!

For an example of how to use `gr.ScatterPlot` see below:

```python
import gradio as gr
from vega_datasets import data

cars = data.cars()

with gr.Blocks() as demo:
    gr.ScatterPlot(show_label=False,
                   value=cars,
                   x="Horsepower",
                   y="Miles_per_Gallon",
                   color="Origin",
                   tooltip="Name",
                   title="Car Data",
                   y_title="Miles per Gallon",
                   color_legend_title="Origin of Car").style(container=False)

demo.launch()
```

<img width="404" alt="image" src="https://user-images.githubusercontent.com/41651716/206737726-4c4da5f0-dee8-4f0a-b1e1-e2b75c4638e9.png">


By [@freddyaboulton](https://github.com/freddyaboulton) in [PR 2764](https://github.com/gradio-app/gradio/pull/2764)


### Support for altair plots

The `Plot` component can now accept altair plots as values!
Simply return an altair plot from your event listener and gradio will display it in the front-end.
See the example below:

```python
import gradio as gr
import altair as alt
from vega_datasets import data

cars = data.cars()
chart = (
    alt.Chart(cars)
    .mark_point()
    .encode(
        x="Horsepower",
        y="Miles_per_Gallon",
        color="Origin",
    )
)

with gr.Blocks() as demo:
    gr.Plot(value=chart)
demo.launch()
```

<img width="1366" alt="image" src="https://user-images.githubusercontent.com/41651716/204660697-f994316f-5ca7-4e8a-93bc-eb5e0d556c91.png">

By [@freddyaboulton](https://github.com/freddyaboulton) in [PR 2741](https://github.com/gradio-app/gradio/pull/2741)

### Set the background color of a Label component

The `Label` component now accepts a `color` argument by [@freddyaboulton](https://github.com/freddyaboulton) in [PR 2736](https://github.com/gradio-app/gradio/pull/2736).
The `color` argument should either be a valid css color name or hexadecimal string.
You can update the color with `gr.Label.update`!

This lets you create Alert and Warning boxes with the `Label` component. See below:

```python
import gradio as gr
import random

def update_color(value):
    if value < 0:
        # This is bad so use red
        return "#FF0000"
    elif 0 <= value <= 20:
        # Ok but pay attention (use orange)
        return "#ff9966"
    else:
        # Nothing to worry about
        return None

def update_value():
    choice = random.choice(['good', 'bad', 'so-so'])
    color = update_color(choice)
    return gr.Label.update(value=choice, color=color)


with gr.Blocks() as demo:
    label = gr.Label(value=-10)
    demo.load(lambda: update_value(), inputs=None, outputs=[label], every=1)
demo.queue().launch()
```

![label_bg_color_update](https://user-images.githubusercontent.com/41651716/204400372-80e53857-f26f-4a38-a1ae-1acadff75e89.gif)

### Add Brazilian Portuguese translation

Add Brazilian Portuguese translation (pt-BR.json) by [@pstwh](http://github.com/pstwh) in [PR 2753](https://github.com/gradio-app/gradio/pull/2753):

<img width="951" alt="image" src="https://user-images.githubusercontent.com/1778297/206615305-4c52031e-3f7d-4df2-8805-a79894206911.png">

## Bug Fixes:
* Fixed issue where image thumbnails were not showing when an example directory was provided
by [@abidlabs](https://github.com/abidlabs) in [PR 2745](https://github.com/gradio-app/gradio/pull/2745)
* Fixed bug loading audio input models from the hub by [@freddyaboulton](https://github.com/freddyaboulton) in [PR 2779](https://github.com/gradio-app/gradio/pull/2779).
* Fixed issue where entities were not merged when highlighted text was generated from the
dictionary inputs [@payoto](https://github.com/payoto) in [PR 2767](https://github.com/gradio-app/gradio/pull/2767)
* Fixed bug where generating events did not finish running even if the websocket connection was closed by [@freddyaboulton](https://github.com/freddyaboulton) in [PR 2783](https://github.com/gradio-app/gradio/pull/2783).

## Documentation Changes:
No changes to highlight.

## Testing and Infrastructure Changes:
No changes to highlight.

## Breaking Changes:
No changes to highlight.

## Full Changelog:
* Images in the chatbot component are now resized if they exceed a max width by [@abidlabs](https://github.com/abidlabs) in [PR 2748](https://github.com/gradio-app/gradio/pull/2748)
* Missing parameters have been added to `gr.Blocks().load()` by [@abidlabs](https://github.com/abidlabs) in [PR 2755](https://github.com/gradio-app/gradio/pull/2755)
* Deindex share URLs from search by [@aliabd](https://github.com/aliabd) in [PR 2772](https://github.com/gradio-app/gradio/pull/2772)
* Redirect old links and fix broken ones by [@aliabd](https://github.com/aliabd) in [PR 2774](https://github.com/gradio-app/gradio/pull/2774)

## Contributors Shoutout:
No changes to highlight.

# Version 3.12.0

## New Features:

### The `Chatbot` component now supports a subset of Markdown (including bold, italics, code, images)

You can now pass in some Markdown to the Chatbot component and it will show up,
meaning that you can pass in images as well! by [@abidlabs](https://github.com/abidlabs) in [PR 2731](https://github.com/gradio-app/gradio/pull/2731)

Here's a simple example that references a local image `lion.jpg` that is in the same
folder as the Python script:

```py
import gradio as gr

with gr.Blocks() as demo:
    gr.Chatbot([("hi", "hello **abubakar**"), ("![](/file=lion.jpg)", "cool pic")])

demo.launch()
```

![Alt text](https://user-images.githubusercontent.com/1778297/204357455-5c1a4002-eee7-479d-9a1e-ba2c12522723.png)

To see a more realistic example, see the new demo `/demo/chatbot_multimodal/run.py`.


### Latex support
Added mathtext (a subset of latex) support to gr.Markdown. Added by [@kashif](https://github.com/kashif) and [@aliabid94](https://github.com/aliabid94) in [PR 2696](https://github.com/gradio-app/gradio/pull/2696).

Example of how it can be used:

```python
gr.Markdown(
    r"""
    # Hello World! $\frac{\sqrt{x + y}}{4}$ is today's lesson.
    """)
```

### Update Accordion properties from the backend

You can now update the Accordion `label` and `open` status with `gr.Accordion.update` by [@freddyaboulton](https://github.com/freddyaboulton) in [PR 2690](https://github.com/gradio-app/gradio/pull/2690)

```python
import gradio as gr

with gr.Blocks() as demo:
    with gr.Accordion(label="Open for greeting", open=False) as accordion:
        gr.Textbox("Hello!")
    open_btn = gr.Button(value="Open Accordion")
    close_btn = gr.Button(value="Close Accordion")
    open_btn.click(
        lambda: gr.Accordion.update(open=True, label="Open Accordion"),
        inputs=None,
        outputs=[accordion],
    )
    close_btn.click(
        lambda: gr.Accordion.update(open=False, label="Closed Accordion"),
        inputs=None,
        outputs=[accordion],
    )
demo.launch()
```

![update_accordion](https://user-images.githubusercontent.com/41651716/203164176-b102eae3-babe-4986-ae30-3ab4f400cedc.gif)

## Bug Fixes:
* Fixed bug where requests timeout is missing from utils.version_check() by [@yujiehecs](https://github.com/yujiehecs) in [PR 2729](https://github.com/gradio-app/gradio/pull/2729)
* Fixed bug where so that the `File` component can properly preprocess files to "binary" byte-string format by [CoffeeVampir3](https://github.com/CoffeeVampir3) in [PR 2727](https://github.com/gradio-app/gradio/pull/2727)
* Fixed bug to ensure that filenames are less than 200 characters even for non-English languages by [@SkyTNT](https://github.com/SkyTNT) in [PR 2685](https://github.com/gradio-app/gradio/pull/2685)

## Documentation Changes:
* Performance improvements to docs on mobile by  [@aliabd](https://github.com/aliabd) in [PR 2730](https://github.com/gradio-app/gradio/pull/2730)

## Testing and Infrastructure Changes:
No changes to highlight.

## Breaking Changes:
No changes to highlight.

## Full Changelog:
* Make try examples button more prominent by [@aliabd](https://github.com/aliabd) in [PR 2705](https://github.com/gradio-app/gradio/pull/2705)
* Fix id clashes in docs by [@aliabd](https://github.com/aliabd) in [PR 2713](https://github.com/gradio-app/gradio/pull/2713)
* Fix typos in guide docs by [@andridns](https://github.com/andridns) in [PR 2722](https://github.com/gradio-app/gradio/pull/2722)
* Add option to `include_audio` in Video component. When `True`, for `source="webcam"` this will record audio and video, for `source="upload"` this will retain  the audio in an uploaded video by [@mandargogate](https://github.com/MandarGogate) in [PR 2721](https://github.com/gradio-app/gradio/pull/2721)

## Contributors Shoutout:
* [@andridns](https://github.com/andridns) made their first contribution in [PR 2722](https://github.com/gradio-app/gradio/pull/2722)!


# Version 3.11.0

## New Features:

### Upload Button
There is now a new component called the `UploadButton` which is a file upload component but in button form! You can also specify what file types it should accept in the form of a list (ex: `image`, `video`, `audio`, `text`, or generic `file`). Added by [@dawoodkhan82](https://github.com/dawoodkhan82) in [PR 2591](https://github.com/gradio-app/gradio/pull/2591).

Example of how it can be used:

```python
import gradio as gr

def upload_file(files):
    file_paths = [file.name for file in files]
    return file_paths

with gr.Blocks() as demo:
    file_output = gr.File()
    upload_button = gr.UploadButton("Click to Upload a File", file_types=["image", "video"], file_count="multiple")
    upload_button.upload(upload_file, upload_button, file_output)

demo.launch()
```
### Revamped API documentation page

New API Docs page with in-browser playground and updated aesthetics. [@gary149](https://github.com/gary149) in [PR 2652](https://github.com/gradio-app/gradio/pull/2652)

### Revamped Login page

Previously our login page had its own CSS, had no dark mode, and had an ugly json message on the wrong credentials. Made the page more aesthetically consistent, added dark mode support, and a nicer error message. [@aliabid94](https://github.com/aliabid94) in [PR 2684](https://github.com/gradio-app/gradio/pull/2684)

### Accessing the Requests Object Directly

You can now access the Request object directly in your Python function by [@abidlabs](https://github.com/abidlabs) in [PR 2641](https://github.com/gradio-app/gradio/pull/2641). This means that you can access request headers, the client IP address, and so on. In order to use it, add a parameter to your function and set its type hint to be `gr.Request`. Here's a simple example:

```py
import gradio as gr

def echo(name, request: gr.Request):
    if request:
        print("Request headers dictionary:", request.headers)
        print("IP address:", request.client.host)
    return name

io = gr.Interface(echo, "textbox", "textbox").launch()
```

## Bug Fixes:
* Fixed bug that limited files from being sent over websockets to 16MB. The new limit
is now 1GB  by [@abidlabs](https://github.com/abidlabs) in [PR 2709](https://github.com/gradio-app/gradio/pull/2709)

## Documentation Changes:
* Updated documentation for embedding Gradio demos on Spaces as web components by
[@julien-c](https://github.com/julien-c) in [PR 2698](https://github.com/gradio-app/gradio/pull/2698)
* Updated IFrames in Guides to use the host URL instead of the Space name to be consistent with the new method for embedding Spaces, by
[@julien-c](https://github.com/julien-c) in [PR 2692](https://github.com/gradio-app/gradio/pull/2692)
 * Colab buttons on every demo in the website! Just click open in colab, and run the demo there.



https://user-images.githubusercontent.com/9021060/202878400-cb16ed47-f4dd-4cb0-b2f0-102a9ff64135.mov

## Testing and Infrastructure Changes:
No changes to highlight.

## Breaking Changes:
No changes to highlight.

## Full Changelog:
* Better warnings and error messages for `gr.Interface.load()` by [@abidlabs](https://github.com/abidlabs) in [PR 2694](https://github.com/gradio-app/gradio/pull/2694)
* Add open in colab buttons to demos in docs and /demos by [@aliabd](https://github.com/aliabd) in [PR 2608](https://github.com/gradio-app/gradio/pull/2608)
* Apply different formatting for the types in component docstrings by [@aliabd](https://github.com/aliabd) in [PR 2707](https://github.com/gradio-app/gradio/pull/2707)

## Contributors Shoutout:
No changes to highlight.

# Version 3.10.1

## New Features:
No changes to highlight.

## Bug Fixes:
* Passes kwargs into `gr.Interface.load()` by [@abidlabs](https://github.com/abidlabs) in [PR 2669](https://github.com/gradio-app/gradio/pull/2669)

## Documentation Changes:
No changes to highlight.

## Testing and Infrastructure Changes:
No changes to highlight.

## Breaking Changes:
No changes to highlight.

## Full Changelog:
* Clean up printed statements in Embedded Colab Mode by [@aliabid94](https://github.com/aliabid94) in [PR 2612](https://github.com/gradio-app/gradio/pull/2612)

## Contributors Shoutout:
No changes to highlight.


# Version 3.10.0

* Add support for `'password'` and `'email'` types to `Textbox`. [@pngwn](https://github.com/pngwn) in [PR 2653](https://github.com/gradio-app/gradio/pull/2653)
* `gr.Textbox` component will now raise an exception if `type` is not "text", "email", or "password" [@pngwn](https://github.com/pngwn) in [PR 2653](https://github.com/gradio-app/gradio/pull/2653). This will cause demos using the deprecated `gr.Textbox(type="number")` to raise an exception.

## Bug Fixes:
* Updated the minimum FastApi used in tests to version 0.87 by [@freddyaboulton](https://github.com/freddyaboulton) in [PR 2647](https://github.com/gradio-app/gradio/pull/2647)
* Fixed bug where interfaces with examples could not be loaded with `gr.Interface.load` by [@freddyaboulton](https://github.com/freddyaboulton) [PR 2640](https://github.com/gradio-app/gradio/pull/2640)
* Fixed bug where the `interactive` property of a component could not be updated by [@freddyaboulton](https://github.com/freddyaboulton) in [PR 2639](https://github.com/gradio-app/gradio/pull/2639)
* Fixed bug where some URLs were not being recognized as valid URLs and thus were not
loading correctly in various components by [@abidlabs](https://github.com/abidlabs) in [PR 2659](https://github.com/gradio-app/gradio/pull/2659)


## Documentation Changes:
* Fix some typos in the embedded demo names in "05_using_blocks_like_functions.md" by [@freddyaboulton](https://github.com/freddyaboulton) in [PR 2656](https://github.com/gradio-app/gradio/pull/2656)

## Testing and Infrastructure Changes:
No changes to highlight.

## Breaking Changes:
No changes to highlight.

## Full Changelog:
* Add support for `'password'` and `'email'` types to `Textbox`. [@pngwn](https://github.com/pngwn) in [PR 2653](https://github.com/gradio-app/gradio/pull/2653)

## Contributors Shoutout:
No changes to highlight.


# Version 3.9.1

## New Features:
No changes to highlight.

## Bug Fixes:
* Only set a min height on md and html when loading by [@pngwn](https://github.com/pngwn) in [PR 2623](https://github.com/gradio-app/gradio/pull/2623)

## Documentation Changes:
* See docs for the latest gradio commit to main as well the latest pip release:

![main-vs-pip](https://user-images.githubusercontent.com/9021060/199607887-aab1ae4e-a070-4527-966d-024397abe15b.gif)

* Modified the "Connecting To a Database Guide" to use `pd.read_sql` as opposed to low-level postgres connector by [@freddyaboulton](https://github.com/freddyaboulton) in [PR 2604](https://github.com/gradio-app/gradio/pull/2604)

## Testing and Infrastructure Changes:
No changes to highlight.

## Breaking Changes:
No changes to highlight.

## Full Changelog:
* Dropdown for seeing docs as latest or main by [@aliabd](https://github.com/aliabd) in [PR 2544](https://github.com/gradio-app/gradio/pull/2544)
* Allow `gr.Templates` to accept parameters to override the defaults by [@abidlabs](https://github.com/abidlabs) in [PR 2600](https://github.com/gradio-app/gradio/pull/2600)
* Components now throw a `ValueError()` if constructed with invalid parameters for `type` or `source` (for components that take those parameters) in [PR 2610](https://github.com/gradio-app/gradio/pull/2610)
* Allow auth with using queue by [@GLGDLY](https://github.com/GLGDLY) in [PR 2611](https://github.com/gradio-app/gradio/pull/2611)

## Contributors Shoutout:
No changes to highlight.


# Version 3.9

## New Features:
* Gradio is now embedded directly in colab without requiring the share link by [@aliabid94](https://github.com/aliabid94) in [PR 2455](https://github.com/gradio-app/gradio/pull/2455)

### Calling functions by api_name in loaded apps

When you load an upstream app with `gr.Blocks.load`, you can now specify which fn
to call with the `api_name` parameter.

```python
import gradio as gr
english_translator = gr.Blocks.load(name="spaces/gradio/english-translator")
german = english_translator("My name is Freddy", api_name='translate-to-german')
```

The `api_name` parameter will take precendence over the `fn_index` parameter.

## Bug Fixes:
* Fixed bug where None could not be used for File,Model3D, and Audio examples by [@freddyaboulton](https://github.com/freddyaboulton) in [PR 2588](https://github.com/gradio-app/gradio/pull/2588)
* Fixed links in Plotly map guide + demo by [@dawoodkhan82](https://github.com/dawoodkhan82) in [PR 2578](https://github.com/gradio-app/gradio/pull/2578)
* `gr.Blocks.load()` now correctly loads example files from Spaces [@abidlabs](https://github.com/abidlabs) in [PR 2594](https://github.com/gradio-app/gradio/pull/2594)
* Fixed bug when image clear started upload dialog [@mezotaken](https://github.com/mezotaken) in [PR 2577](https://github.com/gradio-app/gradio/pull/2577)

## Documentation Changes:
* Added a Guide on how to configure the queue for maximum performance by [@abidlabs](https://github.com/abidlabs) in [PR 2558](https://github.com/gradio-app/gradio/pull/2558)


## Testing and Infrastructure Changes:
No changes to highlight.

## Breaking Changes:
No changes to highlight.

## Full Changelog:
* Add `api_name` to `Blocks.__call__` by  [@freddyaboulton](https://github.com/freddyaboulton) in [PR 2593](https://github.com/gradio-app/gradio/pull/2593)
* Update queue with using deque & update requirements by [@GLGDLY](https://github.com/GLGDLY) in [PR 2428](https://github.com/gradio-app/gradio/pull/2428)


## Contributors Shoutout:
No changes to highlight.


# Version 3.8.2

## Bug Fixes:

* Ensure gradio apps embedded via spaces use the correct endpoint for predictions. [@pngwn](https://github.com/pngwn) in [PR 2567](https://github.com/gradio-app/gradio/pull/2567)
* Ensure gradio apps embedded via spaces use the correct websocket protocol. [@pngwn](https://github.com/pngwn) in [PR 2571](https://github.com/gradio-app/gradio/pull/2571)

## New Features:

### Running Events Continuously
Gradio now supports the ability to run an event continuously on a fixed schedule. To use this feature,
pass `every=# of seconds` to the event definition. This will run the event every given number of seconds!

This can be used to:
* Create live visualizations that show the most up to date data
* Refresh the state of the frontend automatically in response to changes in the backend

Here is an example of a live plot that refreshes every half second:
```python
import math
import gradio as gr
import plotly.express as px
import numpy as np


plot_end = 2 * math.pi


def get_plot(period=1):
    global plot_end
    x = np.arange(plot_end - 2 * math.pi, plot_end, 0.02)
    y = np.sin(2*math.pi*period * x)
    fig = px.line(x=x, y=y)
    plot_end += 2 * math.pi
    return fig


with gr.Blocks() as demo:
    with gr.Row():
        with gr.Column():
            gr.Markdown("Change the value of the slider to automatically update the plot")
            period = gr.Slider(label="Period of plot", value=1, minimum=0, maximum=10, step=1)
            plot = gr.Plot(label="Plot (updates every half second)")

    dep = demo.load(get_plot, None, plot, every=0.5)
    period.change(get_plot, period, plot, every=0.5, cancels=[dep])

demo.queue().launch()
```

![live_demo](https://user-images.githubusercontent.com/41651716/198357377-633ce460-4e31-47bd-8202-1440cdd6fe19.gif)


## Bug Fixes:
No changes to highlight.

## Documentation Changes:
No changes to highlight.

## Testing and Infrastructure Changes:
No changes to highlight.

## Breaking Changes:
No changes to highlight.

## Full Changelog:
* Allows loading private Spaces by passing an an `api_key` to `gr.Interface.load()`
by [@abidlabs](https://github.com/abidlabs) in [PR 2568](https://github.com/gradio-app/gradio/pull/2568)

## Contributors Shoutout:
No changes to highlight.


# Version 3.8

## New Features:
* Allows event listeners to accept a single dictionary as its argument, where the keys are the components and the values are the component values. This is set by passing the input components in the event listener as a set instead of a list. [@aliabid94](https://github.com/aliabid94) in [PR 2550](https://github.com/gradio-app/gradio/pull/2550)

## Bug Fixes:
* Fix whitespace issue when using plotly. [@dawoodkhan82](https://github.com/dawoodkhan82) in [PR 2548](https://github.com/gradio-app/gradio/pull/2548)
* Apply appropriate alt text to all gallery images. [@camenduru](https://github.com/camenduru) in [PR 2358](https://github.com/gradio-app/gradio/pull/2538)
* Removed erroneous tkinter import in gradio.blocks by [@freddyaboulton](https://github.com/freddyaboulton) in [PR 2555](https://github.com/gradio-app/gradio/pull/2555)

## Documentation Changes:
No changes to highlight.

## Testing and Infrastructure Changes:
No changes to highlight.

## Breaking Changes:
No changes to highlight.

## Full Changelog:
* Added the `every` keyword to event listeners that runs events on a fixed schedule by [@freddyaboulton](https://github.com/freddyaboulton) in [PR 2512](https://github.com/gradio-app/gradio/pull/2512)
* Fix whitespace issue when using plotly. [@dawoodkhan82](https://github.com/dawoodkhan82) in [PR 2548](https://github.com/gradio-app/gradio/pull/2548)
* Apply appropriate alt text to all gallery images. [@camenduru](https://github.com/camenduru) in [PR 2358](https://github.com/gradio-app/gradio/pull/2538)

## Contributors Shoutout:
No changes to highlight.


# Version 3.7

## New Features:

### Batched Functions

Gradio now supports the ability to pass *batched* functions. Batched functions are just
functions which take in a list of inputs and return a list of predictions.

For example, here is a batched function that takes in two lists of inputs (a list of
words and a list of ints), and returns a list of trimmed words as output:

```py
import time

def trim_words(words, lens):
    trimmed_words = []
    time.sleep(5)
    for w, l in zip(words, lens):
        trimmed_words.append(w[:l])
    return [trimmed_words]
```

The advantage of using batched functions is that if you enable queuing, the Gradio
server can automatically *batch* incoming requests and process them in parallel,
potentially speeding up your demo. Here's what the Gradio code looks like (notice
the `batch=True` and `max_batch_size=16` -- both of these parameters can be passed
into event triggers or into the `Interface` class)

```py
import gradio as gr

with gr.Blocks() as demo:
    with gr.Row():
        word = gr.Textbox(label="word", value="abc")
        leng = gr.Number(label="leng", precision=0, value=1)
        output = gr.Textbox(label="Output")
    with gr.Row():
        run = gr.Button()

    event = run.click(trim_words, [word, leng], output, batch=True, max_batch_size=16)

demo.queue()
demo.launch()
```

In the example above, 16 requests could be processed in parallel (for a total inference
time of 5 seconds), instead of each request being processed separately (for a total
inference time of 80 seconds).

### Upload Event

`Video`, `Audio`, `Image`, and `File` components now support a `upload()` event that is triggered when a user uploads a file into any of these components.

Example usage:

```py
import gradio as gr

with gr.Blocks() as demo:
    with gr.Row():
        input_video = gr.Video()
        output_video = gr.Video()

     # Clears the output video when an input video is uploaded
    input_video.upload(lambda : None, None, output_video)
```


## Bug Fixes:
* Fixes issue where plotly animations, interactivity, titles, legends, were not working properly. [@dawoodkhan82](https://github.com/dawoodkhan82) in [PR 2486](https://github.com/gradio-app/gradio/pull/2486)
* Prevent requests to the `/api` endpoint from skipping the queue if the queue is enabled for that event by [@freddyaboulton](https://github.com/freddyaboulton) in [PR 2493](https://github.com/gradio-app/gradio/pull/2493)
* Fixes a bug with `cancels` in event triggers so that it works properly if multiple
Blocks are rendered by [@abidlabs](https://github.com/abidlabs) in [PR 2530](https://github.com/gradio-app/gradio/pull/2530)
* Prevent invalid targets of events from crashing the whole application. [@pngwn](https://github.com/pngwn) in [PR 2534](https://github.com/gradio-app/gradio/pull/2534)
* Properly dequeue cancelled events when multiple apps are rendered by [@freddyaboulton](https://github.com/freddyaboulton) in [PR 2540](https://github.com/gradio-app/gradio/pull/2540)

## Documentation Changes:
* Added an example interactive dashboard to the "Tabular & Plots" section of the Demos page by [@freddyaboulton](https://github.com/freddyaboulton) in [PR 2508](https://github.com/gradio-app/gradio/pull/2508)

## Testing and Infrastructure Changes:
No changes to highlight.

## Breaking Changes:
No changes to highlight.

## Full Changelog:
* Fixes the error message if a user builds Gradio locally and tries to use `share=True` by [@abidlabs](https://github.com/abidlabs) in [PR 2502](https://github.com/gradio-app/gradio/pull/2502)
* Allows the render() function to return self by [@Raul9595](https://github.com/Raul9595) in [PR 2514](https://github.com/gradio-app/gradio/pull/2514)
* Fixes issue where plotly animations, interactivity, titles, legends, were not working properly. [@dawoodkhan82](https://github.com/dawoodkhan82) in [PR 2486](https://github.com/gradio-app/gradio/pull/2486)
* Gradio now supports batched functions by [@abidlabs](https://github.com/abidlabs) in [PR 2218](https://github.com/gradio-app/gradio/pull/2218)
* Add `upload` event for `Video`, `Audio`, `Image`, and `File` components [@dawoodkhan82](https://github.com/dawoodkhan82) in [PR 2448](https://github.com/gradio-app/gradio/pull/2456)
* Changes websocket path for Spaces as it is no longer necessary to have a different URL for websocket connections on Spaces by [@abidlabs](https://github.com/abidlabs) in [PR 2528](https://github.com/gradio-app/gradio/pull/2528)
* Clearer error message when events are defined outside of a Blocks scope, and a warning if you
try to use `Series` or `Parallel` with `Blocks` by [@abidlabs](https://github.com/abidlabs) in [PR 2543](https://github.com/gradio-app/gradio/pull/2543)
* Adds support for audio samples that are in `float64`, `float16`, or `uint16` formats by [@abidlabs](https://github.com/abidlabs) in [PR 2545](https://github.com/gradio-app/gradio/pull/2545)

## Contributors Shoutout:
No changes to highlight.


# Version 3.6

## New Features:

### Cancelling Running Events
Running events can be cancelled when other events are triggered! To test this feature, pass the `cancels` parameter to the event listener.
For this feature to work, the queue must be enabled.

![cancel_on_change_rl](https://user-images.githubusercontent.com/41651716/195952623-61a606bd-e82b-4e1a-802e-223154cb8727.gif)

Code:
```python
import time
import gradio as gr

def fake_diffusion(steps):
    for i in range(steps):
        time.sleep(1)
        yield str(i)

def long_prediction(*args, **kwargs):
    time.sleep(10)
    return 42


with gr.Blocks() as demo:
    with gr.Row():
        with gr.Column():
            n = gr.Slider(1, 10, value=9, step=1, label="Number Steps")
            run = gr.Button()
            output = gr.Textbox(label="Iterative Output")
            stop = gr.Button(value="Stop Iterating")
        with gr.Column():
            prediction = gr.Number(label="Expensive Calculation")
            run_pred = gr.Button(value="Run Expensive Calculation")
        with gr.Column():
            cancel_on_change = gr.Textbox(label="Cancel Iteration and Expensive Calculation on Change")

    click_event = run.click(fake_diffusion, n, output)
    stop.click(fn=None, inputs=None, outputs=None, cancels=[click_event])
    pred_event = run_pred.click(fn=long_prediction, inputs=None, outputs=prediction)

    cancel_on_change.change(None, None, None, cancels=[click_event, pred_event])


demo.queue(concurrency_count=1, max_size=20).launch()
```

For interfaces, a stop button will be added automatically if the function uses a `yield` statement.

```python
import gradio as gr
import time

def iteration(steps):
    for i in range(steps):
       time.sleep(0.5)
       yield i

gr.Interface(iteration,
             inputs=gr.Slider(minimum=1, maximum=10, step=1, value=5),
             outputs=gr.Number()).queue().launch()
```

![stop_interface_rl](https://user-images.githubusercontent.com/41651716/195952883-e7ca4235-aae3-4852-8f28-96d01d0c5822.gif)


## Bug Fixes:
* Add loading status tracker UI to HTML and Markdown components. [@pngwn](https://github.com/pngwn) in [PR 2474](https://github.com/gradio-app/gradio/pull/2474)
* Fixed videos being mirrored in the front-end if source is not webcam by [@freddyaboulton](https://github.com/freddyaboulton) in [PR 2475](https://github.com/gradio-app/gradio/pull/2475)
* Add clear button for timeseries component [@dawoodkhan82](https://github.com/dawoodkhan82) in [PR 2487](https://github.com/gradio-app/gradio/pull/2487)
* Removes special characters from temporary filenames so that the files can be served by components [@abidlabs](https://github.com/abidlabs) in [PR 2480](https://github.com/gradio-app/gradio/pull/2480)
* Fixed infinite reload loop when mounting gradio as a sub application by [@freddyaboulton](https://github.com/freddyaboulton) in [PR 2477](https://github.com/gradio-app/gradio/pull/2477)

## Documentation Changes:
* Adds a demo to show how a sound alert can be played upon completion of a prediction by [@abidlabs](https://github.com/abidlabs) in [PR 2478](https://github.com/gradio-app/gradio/pull/2478)

## Testing and Infrastructure Changes:
No changes to highlight.

## Breaking Changes:
No changes to highlight.

## Full Changelog:
* Enable running events to be cancelled from other events by [@freddyaboulton](https://github.com/freddyaboulton) in [PR 2433](https://github.com/gradio-app/gradio/pull/2433)
* Small fix for version check before reuploading demos by [@aliabd](https://github.com/aliabd) in [PR 2469](https://github.com/gradio-app/gradio/pull/2469)
* Add loading status tracker UI to HTML and Markdown components. [@pngwn](https://github.com/pngwn) in [PR 2400](https://github.com/gradio-app/gradio/pull/2474)
* Add clear button for timeseries component [@dawoodkhan82](https://github.com/dawoodkhan82) in [PR 2487](https://github.com/gradio-app/gradio/pull/2487)

## Contributors Shoutout:
No changes to highlight.


# Version 3.5

## Bug Fixes:

* Ensure that Gradio does not take control of the HTML page title when embedding a gradio app as a web component, this behaviour flipped by adding `control_page_title="true"` to the webcomponent. [@pngwn](https://github.com/pngwn) in [PR 2400](https://github.com/gradio-app/gradio/pull/2400)
* Decreased latency in iterative-output demos by making the iteration asynchronous [@freddyaboulton](https://github.com/freddyaboulton) in [PR 2409](https://github.com/gradio-app/gradio/pull/2409)
* Fixed queue getting stuck under very high load by [@freddyaboulton](https://github.com/freddyaboulton) in [PR 2374](https://github.com/gradio-app/gradio/pull/2374)
* Ensure that components always behave as if `interactive=True` were set when the following conditions are true:
  - no default value is provided,
  - they are not set as the input or output of an event,
  - `interactive` kwarg is not set.

  [@pngwn](https://github.com/pngwn) in [PR 2459](https://github.com/gradio-app/gradio/pull/2459)

## New Features:

* When an `Image` component is set to `source="upload"`, it is now possible to drag and drop and image to replace a previously uploaded image by [@pngwn](https://github.com/pngwn) in [PR 1711](https://github.com/gradio-app/gradio/issues/1711)
* The `gr.Dataset` component now accepts `HTML` and `Markdown` components by [@abidlabs](https://github.com/abidlabs) in [PR 2437](https://github.com/gradio-app/gradio/pull/2437)


## Documentation Changes:
* Improved documentation for the `gr.Dataset` component by [@abidlabs](https://github.com/abidlabs) in [PR 2437](https://github.com/gradio-app/gradio/pull/2437)

## Testing and Infrastructure Changes:
No changes to highlight.

## Breaking Changes:
* The `Carousel` component is officially deprecated. Since gradio 3.0, code containing the `Carousel` component would throw warnings. As of the next release, the `Carousel` component will raise an exception.

## Full Changelog:
* Speeds up Gallery component by using temporary files instead of base64 representation in the front-end by [@proxyphi](https://github.com/proxyphi), [@pngwn](https://github.com/pngwn), and [@abidlabs](https://github.com/abidlabs) in [PR 2265](https://github.com/gradio-app/gradio/pull/2265)
* Fixed some embedded demos in the guides by not loading the gradio web component in some guides by [@freddyaboulton](https://github.com/freddyaboulton) in [PR 2403](https://github.com/gradio-app/gradio/pull/2403)
* When an `Image` component is set to `source="upload"`, it is now possible to drag and drop and image to replace a previously uploaded image by [@pngwn](https://github.com/pngwn) in [PR 2400](https://github.com/gradio-app/gradio/pull/2410)
* Improve documentation of the `Blocks.load()` event by [@abidlabs](https://github.com/abidlabs) in [PR 2413](https://github.com/gradio-app/gradio/pull/2413)
* Decreased latency in iterative-output demos by making the iteration asynchronous [@freddyaboulton](https://github.com/freddyaboulton) in [PR 2409](https://github.com/gradio-app/gradio/pull/2409)
* Updated share link message to reference new Spaces Hardware [@abidlabs](https://github.com/abidlabs) in [PR 2423](https://github.com/gradio-app/gradio/pull/2423)
* Automatically restart spaces if they're down by [@aliabd](https://github.com/aliabd) in [PR 2405](https://github.com/gradio-app/gradio/pull/2405)
* Carousel component is now deprecated by [@abidlabs](https://github.com/abidlabs) in [PR 2434](https://github.com/gradio-app/gradio/pull/2434)
* Build Gradio from source in ui tests by by [@freddyaboulton](https://github.com/freddyaboulton) in [PR 2440](https://github.com/gradio-app/gradio/pull/2440)
* Change "return ValueError" to "raise ValueError" by [@vzakharov](https://github.com/vzakharov) in [PR 2445](https://github.com/gradio-app/gradio/pull/2445)
* Add guide on creating a map demo using the `gr.Plot()` component [@dawoodkhan82](https://github.com/dawoodkhan82) in [PR 2402](https://github.com/gradio-app/gradio/pull/2402)
* Add blur event for `Textbox` and `Number` components [@dawoodkhan82](https://github.com/dawoodkhan82) in [PR 2448](https://github.com/gradio-app/gradio/pull/2448)
* Stops a gradio launch from hogging a port even after it's been killed [@aliabid94](https://github.com/aliabid94) in [PR 2453](https://github.com/gradio-app/gradio/pull/2453)
* Fix embedded interfaces on touch screen devices by [@aliabd](https://github.com/aliabd) in [PR 2457](https://github.com/gradio-app/gradio/pull/2457)
* Upload all demos to spaces by [@aliabd](https://github.com/aliabd) in [PR 2281](https://github.com/gradio-app/gradio/pull/2281)

## Contributors Shoutout:
No changes to highlight.


# Version 3.4.1

## New Features:

### 1. See Past and Upcoming Changes in the Release History 👀

You can now see gradio's release history directly on the website, and also keep track of upcoming changes. Just go [here](https://gradio.app/changelog/).

![release-history](https://user-images.githubusercontent.com/9021060/193145458-3de699f7-7620-45de-aa73-a1c1b9b96257.gif)

## Bug Fixes:

1. Fix typo in guide image path by [@freddyaboulton](https://github.com/freddyaboulton) in [PR 2357](https://github.com/gradio-app/gradio/pull/2357)
2. Raise error if Blocks has duplicate component with same IDs by [@abidlabs](https://github.com/abidlabs) in [PR 2359](https://github.com/gradio-app/gradio/pull/2359)
3. Catch the permission exception on the audio component by [@Ian-GL](https://github.com/Ian-GL) in [PR 2330](https://github.com/gradio-app/gradio/pull/2330)
4. Fix image_classifier_interface_load demo by [@freddyaboulton](https://github.com/freddyaboulton) in [PR 2365](https://github.com/gradio-app/gradio/pull/2365)
5. Fix combining adjacent components without gaps by introducing `gr.Row(variant="compact")` by [@aliabid94](https://github.com/aliabid94) in [PR 2291](https://github.com/gradio-app/gradio/pull/2291) This comes with deprecation of the following arguments for `Component.style`: `round`, `margin`, `border`.
6. Fix audio streaming, which was previously choppy in [PR 2351](https://github.com/gradio-app/gradio/pull/2351). Big thanks to [@yannickfunk](https://github.com/yannickfunk) for the proposed solution.
7. Fix bug where new typeable slider doesn't respect the minimum and maximum values [@dawoodkhan82](https://github.com/dawoodkhan82) in [PR 2380](https://github.com/gradio-app/gradio/pull/2380)


## Documentation Changes:

1. New Guide: Connecting to a Database 🗄️

    A new guide by [@freddyaboulton](https://github.com/freddyaboulton) that explains how you can use Gradio to connect your app to a database. Read more [here](https://gradio.app/connecting_to_a_database/).

2. New Guide: Running Background Tasks 🥷

    A new guide by [@freddyaboulton](https://github.com/freddyaboulton) that explains how you can run background tasks from your gradio app. Read more [here](https://gradio.app/running_background_tasks/).

3. Small fixes to docs for `Image` component by [@abidlabs](https://github.com/abidlabs) in [PR 2372](https://github.com/gradio-app/gradio/pull/2372)


## Testing and Infrastructure Changes:
No changes to highlight.

## Breaking Changes:
No changes to highlight.

## Full Changelog:

* Create a guide on how to connect an app to a database hosted on the cloud by [@freddyaboulton](https://github.com/freddyaboulton) in [PR 2341](https://github.com/gradio-app/gradio/pull/2341)
* Removes `analytics` dependency by [@abidlabs](https://github.com/abidlabs) in [PR 2347](https://github.com/gradio-app/gradio/pull/2347)
* Add guide on launching background tasks from your app by [@freddyaboulton](https://github.com/freddyaboulton) in [PR 2350](https://github.com/gradio-app/gradio/pull/2350)
* Fix typo in guide image path by [@freddyaboulton](https://github.com/freddyaboulton) in [PR 2357](https://github.com/gradio-app/gradio/pull/2357)
* Raise error if Blocks has duplicate component with same IDs by [@abidlabs](https://github.com/abidlabs) in [PR 2359](https://github.com/gradio-app/gradio/pull/2359)
* Hotfix: fix version back to 3.4 by [@abidlabs](https://github.com/abidlabs) in [PR 2361](https://github.com/gradio-app/gradio/pull/2361)
* Change version.txt to 3.4 instead of 3.4.0 by [@aliabd](https://github.com/aliabd) in [PR 2363](https://github.com/gradio-app/gradio/pull/2363)
* Catch the permission exception on the audio component by [@Ian-GL](https://github.com/Ian-GL) in [PR 2330](https://github.com/gradio-app/gradio/pull/2330)
* Fix image_classifier_interface_load demo by [@freddyaboulton](https://github.com/freddyaboulton) in [PR 2365](https://github.com/gradio-app/gradio/pull/2365)
* Small fixes to docs for `Image` component by [@abidlabs](https://github.com/abidlabs) in [PR 2372](https://github.com/gradio-app/gradio/pull/2372)
* Automated Release Notes by [@freddyaboulton](https://github.com/freddyaboulton) in [PR 2306](https://github.com/gradio-app/gradio/pull/2306)
* Fixed small typos in the docs [@julien-c](https://github.com/julien-c) in [PR 2373](https://github.com/gradio-app/gradio/pull/2373)
* Adds ability to disable pre/post-processing for examples [@abidlabs](https://github.com/abidlabs) in [PR 2383](https://github.com/gradio-app/gradio/pull/2383)
* Copy changelog file in website docker by [@aliabd](https://github.com/aliabd) in [PR 2384](https://github.com/gradio-app/gradio/pull/2384)
* Lets users provide a `gr.update()` dictionary even if post-processing is diabled [@abidlabs](https://github.com/abidlabs) in [PR 2385](https://github.com/gradio-app/gradio/pull/2385)
* Fix bug where errors would cause apps run in reload mode to hang forever by [@freddyaboulton](https://github.com/freddyaboulton) in [PR 2394](https://github.com/gradio-app/gradio/pull/2394)
* Fix bug where new typeable slider doesn't respect the minimum and maximum values [@dawoodkhan82](https://github.com/dawoodkhan82) in [PR 2380](https://github.com/gradio-app/gradio/pull/2380)


## Contributors Shoutout:
No changes to highlight.

# Version 3.4

## New Features:

### 1. Gallery Captions 🖼️

You can now pass captions to images in the Gallery component. To do so you need to pass a {List} of (image, {str} caption) tuples. This is optional and the component also accepts just a list of the images.

Here's an example:

```python
import gradio as gr

images_with_captions = [
    ("https://images.unsplash.com/photo-1551969014-7d2c4cddf0b6", "Cheetah by David Groves"),
    ("https://images.unsplash.com/photo-1546182990-dffeafbe841d", "Lion by Francesco"),
    ("https://images.unsplash.com/photo-1561731216-c3a4d99437d5", "Tiger by Mike Marrah")
    ]

with gr.Blocks() as demo:
    gr.Gallery(value=images_with_captions)

demo.launch()
```

<img src="https://user-images.githubusercontent.com/9021060/192399521-7360b1a9-7ce0-443e-8e94-863a230a7dbe.gif" alt="gallery_captions" width="1000"/>

### 2. Type Values into the Slider 🔢

You can now type values directly on the Slider component! Here's what it looks like:

![type-slider](https://user-images.githubusercontent.com/9021060/192399877-76b662a1-fede-4417-a932-fc15f0da7360.gif)

### 3. Better Sketching and Inpainting 🎨

We've made a lot of changes to our Image component so that it can support better sketching and inpainting.

Now supports:
* A standalone black-and-white sketch
```python
import gradio as gr
demo = gr.Interface(lambda x: x, gr.Sketchpad(), gr.Image())
demo.launch()
```
![bw](https://user-images.githubusercontent.com/9021060/192410264-b08632b5-7b2a-4f86-afb0-5760e7b474cf.gif)


* A standalone color sketch
```python
import gradio as gr
demo = gr.Interface(lambda x: x, gr.Paint(), gr.Image())
demo.launch()
```
![color-sketch](https://user-images.githubusercontent.com/9021060/192410500-3c8c3e64-a5fd-4df2-a991-f0a5cef93728.gif)


* An uploadable image with black-and-white or color sketching

```python
import gradio as gr
demo = gr.Interface(lambda x: x, gr.Image(source='upload', tool='color-sketch'), gr.Image()) # for black and white, tool = 'sketch'
demo.launch()
```
![sketch-new](https://user-images.githubusercontent.com/9021060/192402422-e53cb7b6-024e-448c-87eb-d6a35a63c476.gif)


* Webcam with black-and-white or color sketching

```python
import gradio as gr
demo = gr.Interface(lambda x: x, gr.Image(source='webcam', tool='color-sketch'), gr.Image()) # for black and white, tool = 'sketch'
demo.launch()
```
![webcam-sketch](https://user-images.githubusercontent.com/9021060/192410820-0ffaf324-776e-4e1f-9de6-0fdbbf4940fa.gif)


As well as other fixes


## Bug Fixes:
1. Fix bug where max concurrency count is not respected in queue by [@freddyaboulton](https://github.com/freddyaboulton) in [PR 2286](https://github.com/gradio-app/gradio/pull/2286)
2. fix : queue could be blocked by [@SkyTNT](https://github.com/SkyTNT) in [PR 2288](https://github.com/gradio-app/gradio/pull/2288)
3. Supports `gr.update()` in example caching by [@abidlabs](https://github.com/abidlabs) in [PR 2309](https://github.com/gradio-app/gradio/pull/2309)
4. Clipboard fix for iframes by [@abidlabs](https://github.com/abidlabs) in [PR 2321](https://github.com/gradio-app/gradio/pull/2321)
5. Fix: Dataframe column headers are reset when you add a new column by [@dawoodkhan82](https://github.com/dawoodkhan82) in [PR 2318](https://github.com/gradio-app/gradio/pull/2318)
6. Added support for URLs for Video, Audio, and Image by [@abidlabs](https://github.com/abidlabs) in [PR 2256](https://github.com/gradio-app/gradio/pull/2256)
7. Add documentation about how to create and use the Gradio FastAPI app by [@abidlabs](https://github.com/abidlabs) in [PR 2263](https://github.com/gradio-app/gradio/pull/2263)

## Documentation Changes:
1. Adding a Playground Tab to the Website by [@aliabd](https://github.com/aliabd) in [PR 1860](https://github.com/gradio-app/gradio/pull/1860)
3. Gradio for Tabular Data Science Workflows Guide by [@merveenoyan](https://github.com/merveenoyan) in [PR 2199](https://github.com/gradio-app/gradio/pull/2199)
4. Promotes `postprocess` and `preprocess` to documented parameters by [@abidlabs](https://github.com/abidlabs) in [PR 2293](https://github.com/gradio-app/gradio/pull/2293)
5. Update 2)key_features.md by [@voidxd](https://github.com/voidxd) in [PR 2326](https://github.com/gradio-app/gradio/pull/2326)
6. Add docs to blocks context postprocessing function by [@Ian-GL](https://github.com/Ian-GL) in [PR 2332](https://github.com/gradio-app/gradio/pull/2332)

## Testing and Infrastructure Changes
1. Website fixes and refactoring by [@aliabd](https://github.com/aliabd) in [PR 2280](https://github.com/gradio-app/gradio/pull/2280)
2. Don't deploy to spaces on release by [@freddyaboulton](https://github.com/freddyaboulton) in [PR 2313](https://github.com/gradio-app/gradio/pull/2313)

## Full Changelog:
* Website fixes and refactoring by [@aliabd](https://github.com/aliabd) in [PR 2280](https://github.com/gradio-app/gradio/pull/2280)
* Fix bug where max concurrency count is not respected in queue by [@freddyaboulton](https://github.com/freddyaboulton) in [PR 2286](https://github.com/gradio-app/gradio/pull/2286)
* Promotes `postprocess` and `preprocess` to documented parameters by [@abidlabs](https://github.com/abidlabs) in [PR 2293](https://github.com/gradio-app/gradio/pull/2293)
* Raise warning when trying to cache examples but not all inputs have examples by [@freddyaboulton](https://github.com/freddyaboulton) in [PR 2279](https://github.com/gradio-app/gradio/pull/2279)
* fix : queue could be blocked by [@SkyTNT](https://github.com/SkyTNT) in [PR 2288](https://github.com/gradio-app/gradio/pull/2288)
* Don't deploy to spaces on release by [@freddyaboulton](https://github.com/freddyaboulton) in [PR 2313](https://github.com/gradio-app/gradio/pull/2313)
* Supports `gr.update()` in example caching by [@abidlabs](https://github.com/abidlabs) in [PR 2309](https://github.com/gradio-app/gradio/pull/2309)
* Respect Upstream Queue when loading interfaces/blocks from Spaces by [@freddyaboulton](https://github.com/freddyaboulton) in [PR 2294](https://github.com/gradio-app/gradio/pull/2294)
* Clipboard fix for iframes by [@abidlabs](https://github.com/abidlabs) in [PR 2321](https://github.com/gradio-app/gradio/pull/2321)
* Sketching + Inpainting Capabilities to Gradio by [@abidlabs](https://github.com/abidlabs) in [PR 2144](https://github.com/gradio-app/gradio/pull/2144)
* Update 2)key_features.md by [@voidxd](https://github.com/voidxd) in [PR 2326](https://github.com/gradio-app/gradio/pull/2326)
* release 3.4b3 by [@abidlabs](https://github.com/abidlabs) in [PR 2328](https://github.com/gradio-app/gradio/pull/2328)
* Fix: Dataframe column headers are reset when you add a new column by [@dawoodkhan82](https://github.com/dawoodkhan82) in [PR 2318](https://github.com/gradio-app/gradio/pull/2318)
* Start queue when gradio is a sub application by [@freddyaboulton](https://github.com/freddyaboulton) in [PR 2319](https://github.com/gradio-app/gradio/pull/2319)
* Fix Web Tracker Script by [@aliabd](https://github.com/aliabd) in [PR 2308](https://github.com/gradio-app/gradio/pull/2308)
* Add docs to blocks context postprocessing function by [@Ian-GL](https://github.com/Ian-GL) in [PR 2332](https://github.com/gradio-app/gradio/pull/2332)
* Fix typo in iterator variable name in run_predict function by [@freddyaboulton](https://github.com/freddyaboulton) in [PR 2340](https://github.com/gradio-app/gradio/pull/2340)
* Add captions to galleries by [@aliabid94](https://github.com/aliabid94) in [PR 2284](https://github.com/gradio-app/gradio/pull/2284)
* Typeable value on gradio.Slider by [@dawoodkhan82](https://github.com/dawoodkhan82) in [PR 2329](https://github.com/gradio-app/gradio/pull/2329)

## Contributors Shoutout:
* [@SkyTNT](https://github.com/SkyTNT) made their first contribution in [PR 2288](https://github.com/gradio-app/gradio/pull/2288)
* [@voidxd](https://github.com/voidxd) made their first contribution in [PR 2326](https://github.com/gradio-app/gradio/pull/2326)


# Version 3.3

## New Features:

### 1. Iterative Outputs ⏳

You can now create an iterative output simply by having your function return a generator!

Here's (part of) an example that was used to generate the interface below it. [See full code](https://colab.research.google.com/drive/1m9bWS6B82CT7bw-m4L6AJR8za7fEK7Ov?usp=sharing).

```python
def predict(steps, seed):
    generator = torch.manual_seed(seed)
    for i in range(1,steps):
        yield pipeline(generator=generator, num_inference_steps=i)["sample"][0]
```


![example](https://user-images.githubusercontent.com/9021060/189086273-f5e7087d-71fa-4158-90a9-08e84da0421c.mp4)

### 2. Accordion Layout 🆕

This version of Gradio introduces a new layout component to Blocks: the Accordion. Wrap your elements in a neat, expandable layout that allows users to toggle them as needed.

Usage: ([Read the docs](https://gradio.app/docs/#accordion))

```python
with gr.Accordion("open up"):
# components here
```

![accordion](https://user-images.githubusercontent.com/9021060/189088465-f0ffd7f0-fc6a-42dc-9249-11c5e1e0529b.gif)

### 3. Skops Integration 📈

Our new integration with [skops](https://huggingface.co/blog/skops) allows you to load tabular classification and regression models directly from the [hub](https://huggingface.co/models).

Here's a classification example showing how quick it is to set up an interface for a [model](https://huggingface.co/scikit-learn/tabular-playground).

```python
import gradio as gr
gr.Interface.load("models/scikit-learn/tabular-playground").launch()
```

![187936493-5c90c01d-a6dd-400f-aa42-833a096156a1](https://user-images.githubusercontent.com/9021060/189090519-328fbcb4-120b-43c8-aa54-d6fccfa6b7e8.png)


## Bug Fixes:
No changes to highlight.
## Documentation Changes:
No changes to highlight.
## Testing and Infrastructure Changes:
No changes to highlight.
## Breaking Changes:
No changes to highlight.
## Full Changelog:

* safari fixes by [@pngwn](https://github.com/pngwn) in [PR 2138](https://github.com/gradio-app/gradio/pull/2138)
* Fix roundedness and form borders by [@aliabid94](https://github.com/aliabid94) in [PR 2147](https://github.com/gradio-app/gradio/pull/2147)
* Better processing of example data prior to creating dataset component by [@freddyaboulton](https://github.com/freddyaboulton) in [PR 2147](https://github.com/gradio-app/gradio/pull/2147)
* Show error on Connection drops by [@aliabid94](https://github.com/aliabid94) in [PR 2147](https://github.com/gradio-app/gradio/pull/2147)
* 3.2 release! by [@abidlabs](https://github.com/abidlabs) in [PR 2139](https://github.com/gradio-app/gradio/pull/2139)
* Fixed Named API Requests by [@abidlabs](https://github.com/abidlabs) in [PR 2151](https://github.com/gradio-app/gradio/pull/2151)
* Quick Fix: Cannot upload Model3D image after clearing it by [@dawoodkhan82](https://github.com/dawoodkhan82) in [PR 2168](https://github.com/gradio-app/gradio/pull/2168)
* Fixed misleading log when server_name is '0.0.0.0' by [@lamhoangtung](https://github.com/lamhoangtung) in [PR 2176](https://github.com/gradio-app/gradio/pull/2176)
* Keep embedded PngInfo metadata by [@cobryan05](https://github.com/cobryan05) in [PR 2170](https://github.com/gradio-app/gradio/pull/2170)
* Skops integration: Load tabular classification and regression models from the hub by [@freddyaboulton](https://github.com/freddyaboulton) in [PR 2126](https://github.com/gradio-app/gradio/pull/2126)
* Respect original filename when cached example files are downloaded by [@freddyaboulton](https://github.com/freddyaboulton) in [PR 2145](https://github.com/gradio-app/gradio/pull/2145)
* Add manual trigger to deploy to pypi by [@abidlabs](https://github.com/abidlabs) in [PR 2192](https://github.com/gradio-app/gradio/pull/2192)
* Fix bugs with gr.update by [@freddyaboulton](https://github.com/freddyaboulton) in [PR 2157](https://github.com/gradio-app/gradio/pull/2157)
* Make queue per app by [@aliabid94](https://github.com/aliabid94) in [PR 2193](https://github.com/gradio-app/gradio/pull/2193)
* Preserve Labels In Interpretation Components by [@freddyaboulton](https://github.com/freddyaboulton) in [PR 2166](https://github.com/gradio-app/gradio/pull/2166)
* Quick Fix: Multiple file download not working by [@dawoodkhan82](https://github.com/dawoodkhan82) in [PR 2169](https://github.com/gradio-app/gradio/pull/2169)
* use correct MIME type for js-script file by [@daspartho](https://github.com/daspartho) in [PR 2200](https://github.com/gradio-app/gradio/pull/2200)
* Add accordion component by [@aliabid94](https://github.com/aliabid94) in [PR 2208](https://github.com/gradio-app/gradio/pull/2208)


## Contributors Shoutout:

* [@lamhoangtung](https://github.com/lamhoangtung) made their first contribution in [PR 2176](https://github.com/gradio-app/gradio/pull/2176)
* [@cobryan05](https://github.com/cobryan05) made their first contribution in [PR 2170](https://github.com/gradio-app/gradio/pull/2170)
* [@daspartho](https://github.com/daspartho) made their first contribution in [PR 2200](https://github.com/gradio-app/gradio/pull/2200)

# Version 3.2

## New Features:

### 1. Improvements to Queuing 🥇

We've implemented a brand new queuing system based on **web sockets** instead of HTTP long polling. Among other things, this allows us to manage queue sizes better on Hugging Face Spaces. There are also additional queue-related parameters you can add:

* Now supports concurrent workers (parallelization)
```python
demo = gr.Interface(...)
demo.queue(concurrency_count=3)
demo.launch()
```
* Configure a maximum queue size
```python
demo = gr.Interface(...)
demo.queue(max_size=100)
demo.launch()
```

* If a user closes their tab / browser, they leave the queue, which means the demo will run faster for everyone else

### 2. Fixes to Examples

* Dataframe examples will render properly, and look much clearer in the UI: (thanks to PR #2125)

![Screen Shot 2022-08-30 at 8 29 58 PM](https://user-images.githubusercontent.com/9021060/187586561-d915bafb-f968-4966-b9a2-ef41119692b2.png)

* Image and Video thumbnails are cropped to look neater and more uniform: (thanks to PR #2109)


![Screen Shot 2022-08-30 at 8 32 15 PM](https://user-images.githubusercontent.com/9021060/187586890-56e1e4f0-1b84-42d9-a82f-911772c41030.png)

* Other fixes in PR #2131 and #2064  make it easier to design and use Examples

### 3. Component Fixes 🧱
* Specify the width and height of an image in its style tag (thanks to PR #2133)
```python
components.Image().style(height=260, width=300)
```
* Automatic conversion of videos so they are playable in the browser (thanks to PR #2003). Gradio will check if a video's format is playable  in the browser and, if it isn't, will automatically convert it to a format that is (mp4).
* Pass in a json filepath to the Label component (thanks to PR #2083)
* Randomize the default value of a Slider (thanks to PR #1935)

![slider-random](https://user-images.githubusercontent.com/9021060/187596230-3db9697f-9f4d-42f5-9387-d77573513448.gif)


* Improvements to State in PR #2100

### 4. Ability to Randomize Input Sliders and Reload Data whenever the Page Loads
* In some cases, you want to be able to show a different set of input data to every user as they load the page app. For example, you might want to randomize the value of a "seed" `Slider` input. Or you might want to show a `Textbox` with the current date. We now supporting passing _functions_ as the default value in input components. When you pass in a function, it gets **re-evaluated** every time someone loads the demo, allowing you to reload / change data for different users.

Here's an example loading the current date time into an input Textbox:

```python
import gradio as gr
import datetime

with gr.Blocks() as demo:
    gr.Textbox(datetime.datetime.now)

demo.launch()
```

Note that we don't evaluate the function -- `datetime.datetime.now()` -- we pass in the function itself to get this behavior -- `datetime.datetime.now`

Because randomizing the initial value of `Slider` is a common use case, we've added a `randomize` keyword argument you can use to randomize its initial value:

```python
import gradio as gr
demo = gr.Interface(lambda x:x, gr.Slider(0, 10, randomize=True), "number")
demo.launch()
```

### 5. New Guide 🖊️
* [Gradio and W&B Integration](https://gradio.app/Gradio_and_Wandb_Integration/)


## Full Changelog:

* Reset components to original state by setting value to None by [@freddyaboulton](https://github.com/freddyaboulton) in [PR 2044](https://github.com/gradio-app/gradio/pull/2044)
* Cleaning up the way data is processed for components by [@abidlabs](https://github.com/abidlabs) in [PR 1967](https://github.com/gradio-app/gradio/pull/1967)
* version 3.1.8b by [@abidlabs](https://github.com/abidlabs) in [PR 2063](https://github.com/gradio-app/gradio/pull/2063)
* Wandb guide  by [@AK391](https://github.com/AK391) in [PR 1898](https://github.com/gradio-app/gradio/pull/1898)
* Add a flagging callback to save json files to a hugging face dataset by [@chrisemezue](https://github.com/chrisemezue) in [PR 1821](https://github.com/gradio-app/gradio/pull/1821)
* Add data science demos to landing page by [@freddyaboulton](https://github.com/freddyaboulton) in [PR 2067](https://github.com/gradio-app/gradio/pull/2067)
* Hide time series + xgboost demos by default by [@freddyaboulton](https://github.com/freddyaboulton) in [PR 2079](https://github.com/gradio-app/gradio/pull/2079)
* Encourage people to keep trying when queue full by [@apolinario](https://github.com/apolinario) in [PR 2076](https://github.com/gradio-app/gradio/pull/2076)
* Updated our analytics on creation of Blocks/Interface by [@abidlabs](https://github.com/abidlabs) in [PR 2082](https://github.com/gradio-app/gradio/pull/2082)
* `Label` component now accepts file paths to `.json` files  by [@abidlabs](https://github.com/abidlabs) in [PR 2083](https://github.com/gradio-app/gradio/pull/2083)
* Fix issues related to demos in Spaces by [@abidlabs](https://github.com/abidlabs) in [PR 2086](https://github.com/gradio-app/gradio/pull/2086)
* Fix TimeSeries examples not properly displayed in UI by [@dawoodkhan82](https://github.com/dawoodkhan82) in [PR 2064](https://github.com/gradio-app/gradio/pull/2064)
* Fix infinite requests when doing tab item select by [@freddyaboulton](https://github.com/freddyaboulton) in [PR 2070](https://github.com/gradio-app/gradio/pull/2070)
* Accept deprecated `file` route as well by [@abidlabs](https://github.com/abidlabs) in [PR 2099](https://github.com/gradio-app/gradio/pull/2099)
* Allow frontend method execution on Block.load event by [@codedealer](https://github.com/codedealer) in [PR 2108](https://github.com/gradio-app/gradio/pull/2108)
* Improvements to `State` by [@abidlabs](https://github.com/abidlabs) in [PR 2100](https://github.com/gradio-app/gradio/pull/2100)
* Catch IndexError, KeyError in video_is_playable by [@freddyaboulton](https://github.com/freddyaboulton) in [PR 2113](https://github.com/gradio-app/gradio/pull/2113)
* Fix: Download button does not respect the filepath returned by the function by [@dawoodkhan82](https://github.com/dawoodkhan82) in [PR 2073](https://github.com/gradio-app/gradio/pull/2073)
* Refactoring Layout: Adding column widths, forms, and more. by [@aliabid94](https://github.com/aliabid94) in [PR 2097](https://github.com/gradio-app/gradio/pull/2097)
* Update CONTRIBUTING.md by [@abidlabs](https://github.com/abidlabs) in [PR 2118](https://github.com/gradio-app/gradio/pull/2118)
* 2092 df ex by [@pngwn](https://github.com/pngwn) in [PR 2125](https://github.com/gradio-app/gradio/pull/2125)
* feat(samples table/gallery): Crop thumbs to square by [@ronvoluted](https://github.com/ronvoluted) in [PR 2109](https://github.com/gradio-app/gradio/pull/2109)
* Some enhancements to `gr.Examples` by [@abidlabs](https://github.com/abidlabs) in [PR 2131](https://github.com/gradio-app/gradio/pull/2131)
* Image size fix by [@aliabid94](https://github.com/aliabid94) in [PR 2133](https://github.com/gradio-app/gradio/pull/2133)

## Contributors Shoutout:
* [@chrisemezue](https://github.com/chrisemezue) made their first contribution in [PR 1821](https://github.com/gradio-app/gradio/pull/1821)
* [@apolinario](https://github.com/apolinario) made their first contribution in [PR 2076](https://github.com/gradio-app/gradio/pull/2076)
* [@codedealer](https://github.com/codedealer) made their first contribution in [PR 2108](https://github.com/gradio-app/gradio/pull/2108)

# Version 3.1

## New Features:

### 1.  Embedding Demos on Any Website 💻

With PR #1444, Gradio is now distributed as a web component. This means demos can be natively embedded on websites. You'll just need to add two lines: one to load the gradio javascript, and one to link to the demos backend.

Here's a simple example that embeds the demo from a Hugging Face space:

```html
<script type="module" src="https://gradio.s3-us-west-2.amazonaws.com/3.0.18/gradio.js"></script>
<gradio-app space="abidlabs/pytorch-image-classifier"></gradio-app>
```

But you can also embed demos that are running anywhere, you just need to link the demo to `src` instead of `space`. In fact, all the demos on the gradio website are embedded this way:

<img width="1268" alt="Screen Shot 2022-07-14 at 2 41 44 PM" src="https://user-images.githubusercontent.com/9021060/178997124-b2f05af2-c18f-4716-bf1b-cb971d012636.png">


Read more in the [Embedding Gradio Demos](https://gradio.app/embedding_gradio_demos) guide.

### 2. Reload Mode 👨‍💻

Reload mode helps developers create gradio demos faster by automatically reloading the demo whenever the code changes. It can support development on Python IDEs (VS Code, PyCharm, etc), the terminal, as well as Jupyter notebooks.

If your demo code is in a script named `app.py`, instead of running `python app.py` you can now run `gradio app.py` and that will launch the demo in reload mode:

```bash
Launching in reload mode on: http://127.0.0.1:7860 (Press CTRL+C to quit)
Watching...
WARNING: The --reload flag should not be used in production on Windows.
```

If you're working from a Jupyter or Colab Notebook, use these magic commands instead: `%load_ext gradio` when you import gradio, and `%%blocks` in the top of the cell with the demo code. Here's an example that shows how much faster the development becomes:

![Blocks](https://user-images.githubusercontent.com/9021060/178986488-ed378cc8-5141-4330-ba41-672b676863d0.gif)

### 3. Inpainting Support on `gr.Image()` 🎨

We updated the Image component to add support for inpainting demos. It works by adding `tool="sketch"` as a parameter, that passes both an image and a sketchable mask to your prediction function.

Here's an example from the [LAMA space](https://huggingface.co/spaces/akhaliq/lama):

![FXApVlFVsAALSD-](https://user-images.githubusercontent.com/9021060/178989479-549867c8-7fb0-436a-a97d-1e91c9f5e611.jpeg)

### 4. Markdown and HTML support in Dataframes 🔢

We upgraded the Dataframe component in PR #1684 to support rendering Markdown and HTML inside the cells.

This means you can build Dataframes that look like the following:

![image (8)](https://user-images.githubusercontent.com/9021060/178991233-41cb07a5-e7a3-433e-89b8-319bc78eb9c2.png)


### 5. `gr.Examples()` for Blocks 🧱

We've added the `gr.Examples` component helper to allow you to add examples to any Blocks demo. This class is a wrapper over the `gr.Dataset` component.

<img width="1271" alt="Screen Shot 2022-07-14 at 2 23 50 PM" src="https://user-images.githubusercontent.com/9021060/178992715-c8bc7550-bc3d-4ddc-9fcb-548c159cd153.png">


gr.Examples takes two required parameters:

- `examples` which takes in a nested list
-  `inputs` which takes in a component or list of components

You can read more in the [Examples docs](https://gradio.app/docs/#examples) or the [Adding Examples to your Demos guide](https://gradio.app/adding_examples_to_your_app/).

### 6. Fixes to Audio Streaming

With [PR 1828](https://github.com/gradio-app/gradio/pull/1828) we now hide the status loading animation, as well as remove the echo in streaming. Check out the [stream_audio](https://github.com/gradio-app/gradio/blob/main/demo/stream_audio/run.py) demo for more or read through our [Real Time Speech Recognition](https://gradio.app/real_time_speech_recognition/) guide.

<img width="785" alt="Screen Shot 2022-07-19 at 6 02 35 PM" src="https://user-images.githubusercontent.com/9021060/179808136-9e84502c-f9ee-4f30-b5e9-1086f678fe91.png">


## Full Changelog:

* File component: list multiple files and allow for download #1446 by [@dawoodkhan82](https://github.com/dawoodkhan82) in [PR 1681](https://github.com/gradio-app/gradio/pull/1681)
* Add ColorPicker to docs by [@freddyaboulton](https://github.com/freddyaboulton) in [PR 1768](https://github.com/gradio-app/gradio/pull/1768)
* Mock out requests in TestRequest unit tests by [@freddyaboulton](https://github.com/freddyaboulton) in [PR 1794](https://github.com/gradio-app/gradio/pull/1794)
* Add requirements.txt and test_files to source dist by [@freddyaboulton](https://github.com/freddyaboulton) in [PR 1817](https://github.com/gradio-app/gradio/pull/1817)
* refactor: f-string for tunneling.py by [@nhankiet](https://github.com/nhankiet) in [PR 1819](https://github.com/gradio-app/gradio/pull/1819)
* Miscellaneous formatting improvements to website by [@aliabd](https://github.com/aliabd) in [PR 1754](https://github.com/gradio-app/gradio/pull/1754)
* `integrate()` method moved to `Blocks` by [@abidlabs](https://github.com/abidlabs) in [PR 1776](https://github.com/gradio-app/gradio/pull/1776)
* Add python-3.7 tests by [@freddyaboulton](https://github.com/freddyaboulton) in [PR 1818](https://github.com/gradio-app/gradio/pull/1818)
* Copy test dir in website dockers by [@aliabd](https://github.com/aliabd) in [PR 1827](https://github.com/gradio-app/gradio/pull/1827)
* Add info to docs on how to set default values for components by [@freddyaboulton](https://github.com/freddyaboulton) in [PR 1788](https://github.com/gradio-app/gradio/pull/1788)
* Embedding Components on Docs by [@aliabd](https://github.com/aliabd) in [PR 1726](https://github.com/gradio-app/gradio/pull/1726)
* Remove usage of deprecated gr.inputs and gr.outputs from website by [@freddyaboulton](https://github.com/freddyaboulton) in [PR 1796](https://github.com/gradio-app/gradio/pull/1796)
* Some cleanups to the docs page by [@abidlabs](https://github.com/abidlabs) in [PR 1822](https://github.com/gradio-app/gradio/pull/1822)

## Contributors Shoutout:
* [@nhankiet](https://github.com/nhankiet) made their first contribution in [PR 1819](https://github.com/gradio-app/gradio/pull/1819)

# Version 3.0

### 🔥 Gradio 3.0 is the biggest update to the library, ever.

## New Features:

### 1.  Blocks 🧱

Blocks is a new, low-level API that allows you to have full control over the data flows and layout of your application. It allows you to build very complex, multi-step applications. For example, you might want to:

* Group together related demos as multiple tabs in one web app
* Change the layout of your demo instead of just having all of the inputs on the left and outputs on the right
* Have multi-step interfaces, in which the output of one model becomes the input to the next model, or have more flexible data flows in general
* Change a component's properties (for example, the choices in a Dropdown) or its visibility based on user input

Here's a simple example that creates the demo below it:

```python
import gradio as gr

def update(name):
    return f"Welcome to Gradio, {name}!"

demo = gr.Blocks()

with demo:
    gr.Markdown(
    """
    # Hello World!
    Start typing below to see the output.
    """)
    inp = gr.Textbox(placeholder="What is your name?")
    out = gr.Textbox()

    inp.change(fn=update,
               inputs=inp,
               outputs=out)

demo.launch()
```

![hello-blocks](https://user-images.githubusercontent.com/9021060/168684108-78cbd24b-e6bd-4a04-a8d9-20d535203434.gif)


Read our [Introduction to Blocks](http://gradio.app/introduction_to_blocks/) guide for more, and join the 🎈 [Gradio Blocks Party](https://huggingface.co/spaces/Gradio-Blocks/README)!


### 2. Our Revamped Design 🎨

We've upgraded our design across the entire library: from components, and layouts all the way to dark mode.

![kitchen_sink](https://user-images.githubusercontent.com/9021060/168686333-7a6e3096-3e23-4309-abf2-5cd7736e0463.gif)


### 3. A New Website 💻

We've upgraded [gradio.app](https://gradio.app) to make it cleaner, faster and easier to use. Our docs now come with components and demos embedded directly on the page. So you can quickly get up to speed with what you're looking for.

![website](https://user-images.githubusercontent.com/9021060/168687191-10d6a3bd-101f-423a-8193-48f47a5e077d.gif)


### 4. New Components: Model3D, Dataset, and More..

We've introduced a lot of new components in `3.0`, including `Model3D`, `Dataset`, `Markdown`, `Button` and `Gallery`. You can find all the components and play around with them [here](https://gradio.app/docs/#components).


![Model3d](https://user-images.githubusercontent.com/9021060/168689062-6ad77151-8cc5-467d-916c-f7c78e52ec0c.gif)

## Full Changelog:

* Gradio dash fe by [@pngwn](https://github.com/pngwn) in [PR 807](https://github.com/gradio-app/gradio/pull/807)
* Blocks components by [@FarukOzderim](https://github.com/FarukOzderim) in [PR 765](https://github.com/gradio-app/gradio/pull/765)
* Blocks components V2 by [@FarukOzderim](https://github.com/FarukOzderim) in [PR 843](https://github.com/gradio-app/gradio/pull/843)
* Blocks-Backend-Events by [@FarukOzderim](https://github.com/FarukOzderim) in [PR 844](https://github.com/gradio-app/gradio/pull/844)
* Interfaces from Blocks by [@aliabid94](https://github.com/aliabid94) in [PR 849](https://github.com/gradio-app/gradio/pull/849)
* Blocks dev by [@aliabid94](https://github.com/aliabid94) in [PR 853](https://github.com/gradio-app/gradio/pull/853)
* Started updating demos to use the new `gradio.components` syntax by [@abidlabs](https://github.com/abidlabs) in [PR 848](https://github.com/gradio-app/gradio/pull/848)
* add test infra + add browser tests to CI by [@pngwn](https://github.com/pngwn) in [PR 852](https://github.com/gradio-app/gradio/pull/852)
* 854 textbox by [@pngwn](https://github.com/pngwn) in [PR 859](https://github.com/gradio-app/gradio/pull/859)
* Getting old Python unit tests to pass on `blocks-dev` by [@abidlabs](https://github.com/abidlabs) in [PR 861](https://github.com/gradio-app/gradio/pull/861)
* initialise chatbot with empty array of messages by [@pngwn](https://github.com/pngwn) in [PR 867](https://github.com/gradio-app/gradio/pull/867)
* add test for output to input by [@pngwn](https://github.com/pngwn) in [PR 866](https://github.com/gradio-app/gradio/pull/866)
* More Interface -> Blocks features by [@aliabid94](https://github.com/aliabid94) in [PR 864](https://github.com/gradio-app/gradio/pull/864)
* Fixing external.py in blocks-dev to reflect the new HF Spaces paths by [@abidlabs](https://github.com/abidlabs) in [PR 879](https://github.com/gradio-app/gradio/pull/879)
* backend_default_value_refactoring by [@FarukOzderim](https://github.com/FarukOzderim) in [PR 871](https://github.com/gradio-app/gradio/pull/871)
* fix default_value  by [@pngwn](https://github.com/pngwn) in [PR 869](https://github.com/gradio-app/gradio/pull/869)
* fix buttons by [@aliabid94](https://github.com/aliabid94) in [PR 883](https://github.com/gradio-app/gradio/pull/883)
* Checking and updating more demos to use 3.0 syntax by [@abidlabs](https://github.com/abidlabs) in [PR 892](https://github.com/gradio-app/gradio/pull/892)
* Blocks Tests by [@FarukOzderim](https://github.com/FarukOzderim) in [PR 902](https://github.com/gradio-app/gradio/pull/902)
* Interface fix by [@pngwn](https://github.com/pngwn) in [PR 901](https://github.com/gradio-app/gradio/pull/901)
* Quick fix: Issue 893 by [@dawoodkhan82](https://github.com/dawoodkhan82) in [PR 907](https://github.com/gradio-app/gradio/pull/907)
* 3d Image Component by [@dawoodkhan82](https://github.com/dawoodkhan82) in [PR 775](https://github.com/gradio-app/gradio/pull/775)
* fix endpoint url in prod by [@pngwn](https://github.com/pngwn) in [PR 911](https://github.com/gradio-app/gradio/pull/911)
* rename Model3d to Image3D by [@dawoodkhan82](https://github.com/dawoodkhan82) in [PR 912](https://github.com/gradio-app/gradio/pull/912)
* update pypi to 2.9.1 by [@abidlabs](https://github.com/abidlabs) in [PR 916](https://github.com/gradio-app/gradio/pull/916)
* blocks-with-fix by [@FarukOzderim](https://github.com/FarukOzderim) in [PR 917](https://github.com/gradio-app/gradio/pull/917)
* Restore Interpretation, Live, Auth, Queueing by [@aliabid94](https://github.com/aliabid94) in [PR 915](https://github.com/gradio-app/gradio/pull/915)
* Allow `Blocks` instances to be used like a `Block` in other `Blocks` by [@abidlabs](https://github.com/abidlabs) in [PR 919](https://github.com/gradio-app/gradio/pull/919)
* Redesign 1 by [@pngwn](https://github.com/pngwn) in [PR 918](https://github.com/gradio-app/gradio/pull/918)
* blocks-components-tests by [@FarukOzderim](https://github.com/FarukOzderim) in [PR 904](https://github.com/gradio-app/gradio/pull/904)
* fix unit + browser tests by [@pngwn](https://github.com/pngwn) in [PR 926](https://github.com/gradio-app/gradio/pull/926)
* blocks-move-test-data by [@FarukOzderim](https://github.com/FarukOzderim) in [PR 927](https://github.com/gradio-app/gradio/pull/927)
* remove debounce from form inputs by [@pngwn](https://github.com/pngwn) in [PR 932](https://github.com/gradio-app/gradio/pull/932)
* reimplement webcam video by [@pngwn](https://github.com/pngwn) in [PR 928](https://github.com/gradio-app/gradio/pull/928)
* blocks-move-test-data by [@FarukOzderim](https://github.com/FarukOzderim) in [PR 941](https://github.com/gradio-app/gradio/pull/941)
* allow audio components to take a string value by [@pngwn](https://github.com/pngwn) in [PR 930](https://github.com/gradio-app/gradio/pull/930)
* static mode for textbox by [@pngwn](https://github.com/pngwn) in [PR 929](https://github.com/gradio-app/gradio/pull/929)
* fix file upload text by [@pngwn](https://github.com/pngwn) in [PR 931](https://github.com/gradio-app/gradio/pull/931)
* tabbed-interface-rewritten by [@FarukOzderim](https://github.com/FarukOzderim) in [PR 958](https://github.com/gradio-app/gradio/pull/958)
* Gan demo fix by [@abidlabs](https://github.com/abidlabs) in [PR 965](https://github.com/gradio-app/gradio/pull/965)
* Blocks analytics by [@abidlabs](https://github.com/abidlabs) in [PR 947](https://github.com/gradio-app/gradio/pull/947)
* Blocks page load by [@FarukOzderim](https://github.com/FarukOzderim) in [PR 963](https://github.com/gradio-app/gradio/pull/963)
* add frontend for page load events by [@pngwn](https://github.com/pngwn) in [PR 967](https://github.com/gradio-app/gradio/pull/967)
* fix i18n and some tweaks by [@pngwn](https://github.com/pngwn) in [PR 966](https://github.com/gradio-app/gradio/pull/966)
* add jinja2 to reqs by [@FarukOzderim](https://github.com/FarukOzderim) in [PR 969](https://github.com/gradio-app/gradio/pull/969)
* Cleaning up `Launchable()` by [@abidlabs](https://github.com/abidlabs) in [PR 968](https://github.com/gradio-app/gradio/pull/968)
* Fix #944 by [@FarukOzderim](https://github.com/FarukOzderim) in [PR 971](https://github.com/gradio-app/gradio/pull/971)
* New Blocks Demo: neural instrument cloning by [@abidlabs](https://github.com/abidlabs) in [PR 975](https://github.com/gradio-app/gradio/pull/975)
* Add huggingface_hub client library by [@FarukOzderim](https://github.com/FarukOzderim) in [PR 973](https://github.com/gradio-app/gradio/pull/973)
* State and variables by [@aliabid94](https://github.com/aliabid94) in [PR 977](https://github.com/gradio-app/gradio/pull/977)
* update-components by [@FarukOzderim](https://github.com/FarukOzderim) in [PR 986](https://github.com/gradio-app/gradio/pull/986)
* ensure dataframe updates as expected by [@pngwn](https://github.com/pngwn) in [PR 981](https://github.com/gradio-app/gradio/pull/981)
* test-guideline by [@FarukOzderim](https://github.com/FarukOzderim) in [PR 990](https://github.com/gradio-app/gradio/pull/990)
* Issue #785: add footer by [@dawoodkhan82](https://github.com/dawoodkhan82) in [PR 972](https://github.com/gradio-app/gradio/pull/972)
* indentation fix by [@abidlabs](https://github.com/abidlabs) in [PR 993](https://github.com/gradio-app/gradio/pull/993)
* missing quote by [@aliabd](https://github.com/aliabd) in [PR 996](https://github.com/gradio-app/gradio/pull/996)
* added interactive parameter to components by [@abidlabs](https://github.com/abidlabs) in [PR 992](https://github.com/gradio-app/gradio/pull/992)
* custom-components by [@FarukOzderim](https://github.com/FarukOzderim) in [PR 985](https://github.com/gradio-app/gradio/pull/985)
* Refactor component shortcuts by [@FarukOzderim](https://github.com/FarukOzderim) in [PR 995](https://github.com/gradio-app/gradio/pull/995)
* Plot Component by [@dawoodkhan82](https://github.com/dawoodkhan82) in [PR 805](https://github.com/gradio-app/gradio/pull/805)
* updated PyPi version to 2.9.2 by [@abidlabs](https://github.com/abidlabs) in [PR 1002](https://github.com/gradio-app/gradio/pull/1002)
* Release 2.9.3 by [@abidlabs](https://github.com/abidlabs) in [PR 1003](https://github.com/gradio-app/gradio/pull/1003)
* Image3D Examples Fix by [@dawoodkhan82](https://github.com/dawoodkhan82) in [PR 1001](https://github.com/gradio-app/gradio/pull/1001)
* release 2.9.4 by [@abidlabs](https://github.com/abidlabs) in [PR 1006](https://github.com/gradio-app/gradio/pull/1006)
* templates import hotfix by [@FarukOzderim](https://github.com/FarukOzderim) in [PR 1008](https://github.com/gradio-app/gradio/pull/1008)
* Progress indicator bar by [@aliabid94](https://github.com/aliabid94) in [PR 997](https://github.com/gradio-app/gradio/pull/997)
* Fixed image input for absolute path by [@JefferyChiang](https://github.com/JefferyChiang) in [PR 1004](https://github.com/gradio-app/gradio/pull/1004)
* Model3D + Plot Components by [@dawoodkhan82](https://github.com/dawoodkhan82) in [PR 1010](https://github.com/gradio-app/gradio/pull/1010)
* Gradio Guides: Creating CryptoPunks with GANs by [@NimaBoscarino](https://github.com/NimaBoscarino) in [PR 1000](https://github.com/gradio-app/gradio/pull/1000)
* [BIG PR] Gradio blocks & redesigned components by [@abidlabs](https://github.com/abidlabs) in [PR 880](https://github.com/gradio-app/gradio/pull/880)
* fixed failing test on main by [@abidlabs](https://github.com/abidlabs) in [PR 1023](https://github.com/gradio-app/gradio/pull/1023)
* Use smaller ASR model in external test by [@abidlabs](https://github.com/abidlabs) in [PR 1024](https://github.com/gradio-app/gradio/pull/1024)
* updated PyPi version to 2.9.0b by [@abidlabs](https://github.com/abidlabs) in [PR 1026](https://github.com/gradio-app/gradio/pull/1026)
* Fixing import issues so that the package successfully installs on colab notebooks by [@abidlabs](https://github.com/abidlabs) in [PR 1027](https://github.com/gradio-app/gradio/pull/1027)
* Update website tracker slackbot  by [@aliabd](https://github.com/aliabd) in [PR 1037](https://github.com/gradio-app/gradio/pull/1037)
* textbox-autoheight by [@FarukOzderim](https://github.com/FarukOzderim) in [PR 1009](https://github.com/gradio-app/gradio/pull/1009)
* Model3D Examples fixes by [@dawoodkhan82](https://github.com/dawoodkhan82) in [PR 1035](https://github.com/gradio-app/gradio/pull/1035)
* GAN Gradio Guide: Adjustments to iframe heights by [@NimaBoscarino](https://github.com/NimaBoscarino) in [PR 1042](https://github.com/gradio-app/gradio/pull/1042)
* added better default labels to form components by [@abidlabs](https://github.com/abidlabs) in [PR 1040](https://github.com/gradio-app/gradio/pull/1040)
* Slackbot web tracker fix by [@aliabd](https://github.com/aliabd) in [PR 1043](https://github.com/gradio-app/gradio/pull/1043)
* Plot fixes by [@dawoodkhan82](https://github.com/dawoodkhan82) in [PR 1044](https://github.com/gradio-app/gradio/pull/1044)
* Small fixes to the demos by [@abidlabs](https://github.com/abidlabs) in [PR 1030](https://github.com/gradio-app/gradio/pull/1030)
* fixing demo issue with website by [@aliabd](https://github.com/aliabd) in [PR 1047](https://github.com/gradio-app/gradio/pull/1047)
* [hotfix] HighlightedText by [@aliabid94](https://github.com/aliabid94) in [PR 1046](https://github.com/gradio-app/gradio/pull/1046)
* Update text by [@ronvoluted](https://github.com/ronvoluted) in [PR 1050](https://github.com/gradio-app/gradio/pull/1050)
* Update CONTRIBUTING.md by [@FarukOzderim](https://github.com/FarukOzderim) in [PR 1052](https://github.com/gradio-app/gradio/pull/1052)
* fix(ui): Increase contrast for footer by [@ronvoluted](https://github.com/ronvoluted) in [PR 1048](https://github.com/gradio-app/gradio/pull/1048)
* UI design update by [@gary149](https://github.com/gary149) in [PR 1041](https://github.com/gradio-app/gradio/pull/1041)
* updated PyPi version to 2.9.0b8 by [@abidlabs](https://github.com/abidlabs) in [PR 1059](https://github.com/gradio-app/gradio/pull/1059)
* Running, testing, and fixing demos by [@abidlabs](https://github.com/abidlabs) in [PR 1060](https://github.com/gradio-app/gradio/pull/1060)
* Form layout by [@pngwn](https://github.com/pngwn) in [PR 1054](https://github.com/gradio-app/gradio/pull/1054)
* inputless-interfaces by [@FarukOzderim](https://github.com/FarukOzderim) in [PR 1038](https://github.com/gradio-app/gradio/pull/1038)
* Update PULL_REQUEST_TEMPLATE.md by [@FarukOzderim](https://github.com/FarukOzderim) in [PR 1068](https://github.com/gradio-app/gradio/pull/1068)
* Upgrading node memory to 4gb in website Docker by [@aliabd](https://github.com/aliabd) in [PR 1069](https://github.com/gradio-app/gradio/pull/1069)
* Website reload error by [@aliabd](https://github.com/aliabd) in [PR 1079](https://github.com/gradio-app/gradio/pull/1079)
* fixed favicon issue by [@abidlabs](https://github.com/abidlabs) in [PR 1064](https://github.com/gradio-app/gradio/pull/1064)
* remove-queue-from-events by [@FarukOzderim](https://github.com/FarukOzderim) in [PR 1056](https://github.com/gradio-app/gradio/pull/1056)
* Enable vertex colors for OBJs files by [@radames](https://github.com/radames) in [PR 1074](https://github.com/gradio-app/gradio/pull/1074)
* Dark text by [@ronvoluted](https://github.com/ronvoluted) in [PR 1049](https://github.com/gradio-app/gradio/pull/1049)
* Scroll to output by [@pngwn](https://github.com/pngwn) in [PR 1077](https://github.com/gradio-app/gradio/pull/1077)
* Explicitly list pnpm version 6 in contributing guide by [@freddyaboulton](https://github.com/freddyaboulton) in [PR 1085](https://github.com/gradio-app/gradio/pull/1085)
* hotfix for encrypt issue by [@abidlabs](https://github.com/abidlabs) in [PR 1096](https://github.com/gradio-app/gradio/pull/1096)
* Release 2.9b9 by [@abidlabs](https://github.com/abidlabs) in [PR 1098](https://github.com/gradio-app/gradio/pull/1098)
* tweak node circleci settings by [@pngwn](https://github.com/pngwn) in [PR 1091](https://github.com/gradio-app/gradio/pull/1091)
* Website Reload Error by [@aliabd](https://github.com/aliabd) in [PR 1099](https://github.com/gradio-app/gradio/pull/1099)
* Website Reload: README in demos docker by [@aliabd](https://github.com/aliabd) in [PR 1100](https://github.com/gradio-app/gradio/pull/1100)
* Flagging fixes by [@abidlabs](https://github.com/abidlabs) in [PR 1081](https://github.com/gradio-app/gradio/pull/1081)
* Backend for optional labels by [@abidlabs](https://github.com/abidlabs) in [PR 1080](https://github.com/gradio-app/gradio/pull/1080)
* Optional labels fe by [@pngwn](https://github.com/pngwn) in [PR 1105](https://github.com/gradio-app/gradio/pull/1105)
* clean-deprecated-parameters by [@FarukOzderim](https://github.com/FarukOzderim) in [PR 1090](https://github.com/gradio-app/gradio/pull/1090)
* Blocks rendering fix by [@abidlabs](https://github.com/abidlabs) in [PR 1102](https://github.com/gradio-app/gradio/pull/1102)
* Redos #1106 by [@abidlabs](https://github.com/abidlabs) in [PR 1112](https://github.com/gradio-app/gradio/pull/1112)
* Interface types: handle input-only, output-only, and unified interfaces by [@abidlabs](https://github.com/abidlabs) in [PR 1108](https://github.com/gradio-app/gradio/pull/1108)
* Hotfix + New pypi release 2.9b11 by [@abidlabs](https://github.com/abidlabs) in [PR 1118](https://github.com/gradio-app/gradio/pull/1118)
* issue-checkbox by [@FarukOzderim](https://github.com/FarukOzderim) in [PR 1122](https://github.com/gradio-app/gradio/pull/1122)
* issue-checkbox-hotfix by [@FarukOzderim](https://github.com/FarukOzderim) in [PR 1127](https://github.com/gradio-app/gradio/pull/1127)
* Fix demos in website by [@aliabd](https://github.com/aliabd) in [PR 1130](https://github.com/gradio-app/gradio/pull/1130)
* Guide for Gradio ONNX model zoo on Huggingface by [@AK391](https://github.com/AK391) in [PR 1073](https://github.com/gradio-app/gradio/pull/1073)
* ONNX guide fixes by [@aliabd](https://github.com/aliabd) in [PR 1131](https://github.com/gradio-app/gradio/pull/1131)
* Stacked form inputs css by [@gary149](https://github.com/gary149) in [PR 1134](https://github.com/gradio-app/gradio/pull/1134)
* made default value in textbox empty string by [@abidlabs](https://github.com/abidlabs) in [PR 1135](https://github.com/gradio-app/gradio/pull/1135)
* Examples UI by [@gary149](https://github.com/gary149) in [PR 1121](https://github.com/gradio-app/gradio/pull/1121)
* Chatbot custom color support by [@dawoodkhan82](https://github.com/dawoodkhan82) in [PR 1092](https://github.com/gradio-app/gradio/pull/1092)
* highlighted text colors by [@pngwn](https://github.com/pngwn) in [PR 1119](https://github.com/gradio-app/gradio/pull/1119)
* pin to pnpm 6 for now by [@pngwn](https://github.com/pngwn) in [PR 1147](https://github.com/gradio-app/gradio/pull/1147)
* Restore queue in Blocks by [@aliabid94](https://github.com/aliabid94) in [PR 1137](https://github.com/gradio-app/gradio/pull/1137)
* add select event for tabitems by [@pngwn](https://github.com/pngwn) in [PR 1154](https://github.com/gradio-app/gradio/pull/1154)
* max_lines + autoheight for textbox by [@pngwn](https://github.com/pngwn) in [PR 1153](https://github.com/gradio-app/gradio/pull/1153)
* use color palette for chatbot by [@pngwn](https://github.com/pngwn) in [PR 1152](https://github.com/gradio-app/gradio/pull/1152)
* Timeseries improvements by [@pngwn](https://github.com/pngwn) in [PR 1149](https://github.com/gradio-app/gradio/pull/1149)
* move styling for interface panels to frontend by [@pngwn](https://github.com/pngwn) in [PR 1146](https://github.com/gradio-app/gradio/pull/1146)
* html tweaks by [@pngwn](https://github.com/pngwn) in [PR 1145](https://github.com/gradio-app/gradio/pull/1145)
* Issue #768: Support passing none to resize and crop image by [@dawoodkhan82](https://github.com/dawoodkhan82) in [PR 1144](https://github.com/gradio-app/gradio/pull/1144)
* image gallery component + img css by [@aliabid94](https://github.com/aliabid94) in [PR 1140](https://github.com/gradio-app/gradio/pull/1140)
* networking tweak by [@abidlabs](https://github.com/abidlabs) in [PR 1143](https://github.com/gradio-app/gradio/pull/1143)
* Allow enabling queue per event listener by [@aliabid94](https://github.com/aliabid94) in [PR 1155](https://github.com/gradio-app/gradio/pull/1155)
* config hotfix and v. 2.9b23 by [@abidlabs](https://github.com/abidlabs) in [PR 1158](https://github.com/gradio-app/gradio/pull/1158)
* Custom JS calls by [@aliabid94](https://github.com/aliabid94) in [PR 1082](https://github.com/gradio-app/gradio/pull/1082)
* Small fixes: queue default fix, ffmpeg installation message by [@abidlabs](https://github.com/abidlabs) in [PR 1159](https://github.com/gradio-app/gradio/pull/1159)
* formatting by [@abidlabs](https://github.com/abidlabs) in [PR 1161](https://github.com/gradio-app/gradio/pull/1161)
* enable flex grow for gr-box by [@radames](https://github.com/radames) in [PR 1165](https://github.com/gradio-app/gradio/pull/1165)
* 1148 loading by [@pngwn](https://github.com/pngwn) in [PR 1164](https://github.com/gradio-app/gradio/pull/1164)
* Put enable_queue kwarg back in launch() by [@aliabid94](https://github.com/aliabid94) in [PR 1167](https://github.com/gradio-app/gradio/pull/1167)
* A few small fixes by [@abidlabs](https://github.com/abidlabs) in [PR 1171](https://github.com/gradio-app/gradio/pull/1171)
* Hotfix for dropdown component by [@abidlabs](https://github.com/abidlabs) in [PR 1172](https://github.com/gradio-app/gradio/pull/1172)
* use secondary buttons in interface by [@pngwn](https://github.com/pngwn) in [PR 1173](https://github.com/gradio-app/gradio/pull/1173)
* 1183 component height by [@pngwn](https://github.com/pngwn) in [PR 1185](https://github.com/gradio-app/gradio/pull/1185)
* 962 dataframe by [@pngwn](https://github.com/pngwn) in [PR 1186](https://github.com/gradio-app/gradio/pull/1186)
* update-contributing by [@FarukOzderim](https://github.com/FarukOzderim) in [PR 1188](https://github.com/gradio-app/gradio/pull/1188)
* Table tweaks by [@pngwn](https://github.com/pngwn) in [PR 1195](https://github.com/gradio-app/gradio/pull/1195)
* wrap tab content in column by [@pngwn](https://github.com/pngwn) in [PR 1200](https://github.com/gradio-app/gradio/pull/1200)
* WIP: Add dark mode support by [@gary149](https://github.com/gary149) in [PR 1187](https://github.com/gradio-app/gradio/pull/1187)
* Restored /api/predict/ endpoint for Interfaces by [@abidlabs](https://github.com/abidlabs) in [PR 1199](https://github.com/gradio-app/gradio/pull/1199)
* hltext-label by [@pngwn](https://github.com/pngwn) in [PR 1204](https://github.com/gradio-app/gradio/pull/1204)
* add copy functionality to json by [@pngwn](https://github.com/pngwn) in [PR 1205](https://github.com/gradio-app/gradio/pull/1205)
* Update component config by [@aliabid94](https://github.com/aliabid94) in [PR 1089](https://github.com/gradio-app/gradio/pull/1089)
* fix placeholder prompt by [@pngwn](https://github.com/pngwn) in [PR 1215](https://github.com/gradio-app/gradio/pull/1215)
* ensure webcam video value is propogated correctly by [@pngwn](https://github.com/pngwn) in [PR 1218](https://github.com/gradio-app/gradio/pull/1218)
* Automatic word-break in highlighted text, combine_adjacent support by [@aliabid94](https://github.com/aliabid94) in [PR 1209](https://github.com/gradio-app/gradio/pull/1209)
* async-function-support by [@FarukOzderim](https://github.com/FarukOzderim) in [PR 1190](https://github.com/gradio-app/gradio/pull/1190)
* Sharing fix for assets by [@aliabid94](https://github.com/aliabid94) in [PR 1208](https://github.com/gradio-app/gradio/pull/1208)
* Hotfixes for course demos by [@abidlabs](https://github.com/abidlabs) in [PR 1222](https://github.com/gradio-app/gradio/pull/1222)
* Allow Custom CSS by [@aliabid94](https://github.com/aliabid94) in [PR 1170](https://github.com/gradio-app/gradio/pull/1170)
* share-hotfix by [@FarukOzderim](https://github.com/FarukOzderim) in [PR 1226](https://github.com/gradio-app/gradio/pull/1226)
* tweaks by [@pngwn](https://github.com/pngwn) in [PR 1229](https://github.com/gradio-app/gradio/pull/1229)
* white space for class concatenation by [@radames](https://github.com/radames) in [PR 1228](https://github.com/gradio-app/gradio/pull/1228)
* Tweaks by [@pngwn](https://github.com/pngwn) in [PR 1230](https://github.com/gradio-app/gradio/pull/1230)
* css tweaks by [@pngwn](https://github.com/pngwn) in [PR 1235](https://github.com/gradio-app/gradio/pull/1235)
* ensure defaults height match for media inputs by [@pngwn](https://github.com/pngwn) in [PR 1236](https://github.com/gradio-app/gradio/pull/1236)
* Default Label label value by [@radames](https://github.com/radames) in [PR 1239](https://github.com/gradio-app/gradio/pull/1239)
* update-shortcut-syntax by [@FarukOzderim](https://github.com/FarukOzderim) in [PR 1234](https://github.com/gradio-app/gradio/pull/1234)
* Update version.txt by [@FarukOzderim](https://github.com/FarukOzderim) in [PR 1244](https://github.com/gradio-app/gradio/pull/1244)
* Layout bugs by [@pngwn](https://github.com/pngwn) in [PR 1246](https://github.com/gradio-app/gradio/pull/1246)
* Update demo by [@FarukOzderim](https://github.com/FarukOzderim) in [PR 1253](https://github.com/gradio-app/gradio/pull/1253)
* Button default name by [@FarukOzderim](https://github.com/FarukOzderim) in [PR 1243](https://github.com/gradio-app/gradio/pull/1243)
* Labels spacing by [@gary149](https://github.com/gary149) in [PR 1254](https://github.com/gradio-app/gradio/pull/1254)
* add global loader for gradio app by [@pngwn](https://github.com/pngwn) in [PR 1251](https://github.com/gradio-app/gradio/pull/1251)
* ui apis for dalle-mini by [@pngwn](https://github.com/pngwn) in [PR 1258](https://github.com/gradio-app/gradio/pull/1258)
* Add precision to Number, backend only by [@freddyaboulton](https://github.com/freddyaboulton) in [PR 1125](https://github.com/gradio-app/gradio/pull/1125)
* Website Design Changes by [@abidlabs](https://github.com/abidlabs) in [PR 1015](https://github.com/gradio-app/gradio/pull/1015)
* Small fixes for multiple demos compatible with 3.0 by [@radames](https://github.com/radames) in [PR 1257](https://github.com/gradio-app/gradio/pull/1257)
* Issue #1160: Model 3D component not destroyed correctly by [@dawoodkhan82](https://github.com/dawoodkhan82) in [PR 1219](https://github.com/gradio-app/gradio/pull/1219)
* Fixes to components by [@abidlabs](https://github.com/abidlabs) in [PR 1260](https://github.com/gradio-app/gradio/pull/1260)
* layout docs by [@abidlabs](https://github.com/abidlabs) in [PR 1263](https://github.com/gradio-app/gradio/pull/1263)
* Static forms by [@pngwn](https://github.com/pngwn) in [PR 1264](https://github.com/gradio-app/gradio/pull/1264)
* Cdn assets by [@pngwn](https://github.com/pngwn) in [PR 1265](https://github.com/gradio-app/gradio/pull/1265)
* update logo by [@gary149](https://github.com/gary149) in [PR 1266](https://github.com/gradio-app/gradio/pull/1266)
* fix slider by [@aliabid94](https://github.com/aliabid94) in [PR 1268](https://github.com/gradio-app/gradio/pull/1268)
* maybe fix auth in iframes by [@pngwn](https://github.com/pngwn) in [PR 1261](https://github.com/gradio-app/gradio/pull/1261)
* Improves "Getting Started" guide by [@abidlabs](https://github.com/abidlabs) in [PR 1269](https://github.com/gradio-app/gradio/pull/1269)
* Add embedded demos to website by [@aliabid94](https://github.com/aliabid94) in [PR 1270](https://github.com/gradio-app/gradio/pull/1270)
* Label hotfixes by [@abidlabs](https://github.com/abidlabs) in [PR 1281](https://github.com/gradio-app/gradio/pull/1281)
* General tweaks by [@pngwn](https://github.com/pngwn) in [PR 1276](https://github.com/gradio-app/gradio/pull/1276)
* only affect links within the document by [@pngwn](https://github.com/pngwn) in [PR 1282](https://github.com/gradio-app/gradio/pull/1282)
* release 3.0b9 by [@abidlabs](https://github.com/abidlabs) in [PR 1283](https://github.com/gradio-app/gradio/pull/1283)
* Dm by [@pngwn](https://github.com/pngwn) in [PR 1284](https://github.com/gradio-app/gradio/pull/1284)
* Website fixes by [@aliabd](https://github.com/aliabd) in [PR 1286](https://github.com/gradio-app/gradio/pull/1286)
* Create Streamables by [@aliabid94](https://github.com/aliabid94) in [PR 1279](https://github.com/gradio-app/gradio/pull/1279)
* ensure table works on mobile by [@pngwn](https://github.com/pngwn) in [PR 1277](https://github.com/gradio-app/gradio/pull/1277)
* changes by [@aliabid94](https://github.com/aliabid94) in [PR 1287](https://github.com/gradio-app/gradio/pull/1287)
* demo alignment on landing page by [@aliabd](https://github.com/aliabd) in [PR 1288](https://github.com/gradio-app/gradio/pull/1288)
* New meta img by [@aliabd](https://github.com/aliabd) in [PR 1289](https://github.com/gradio-app/gradio/pull/1289)
* updated PyPi version to 3.0 by [@abidlabs](https://github.com/abidlabs) in [PR 1290](https://github.com/gradio-app/gradio/pull/1290)
* Fix site by [@aliabid94](https://github.com/aliabid94) in [PR 1291](https://github.com/gradio-app/gradio/pull/1291)
* Mobile responsive guides by [@aliabd](https://github.com/aliabd) in [PR 1293](https://github.com/gradio-app/gradio/pull/1293)
* Update readme by [@abidlabs](https://github.com/abidlabs) in [PR 1292](https://github.com/gradio-app/gradio/pull/1292)
* gif by [@abidlabs](https://github.com/abidlabs) in [PR 1296](https://github.com/gradio-app/gradio/pull/1296)

## Contributors Shoutout:

* [@JefferyChiang](https://github.com/JefferyChiang) made their first contribution in [PR 1004](https://github.com/gradio-app/gradio/pull/1004)
* [@NimaBoscarino](https://github.com/NimaBoscarino) made their first contribution in [PR 1000](https://github.com/gradio-app/gradio/pull/1000)
* [@ronvoluted](https://github.com/ronvoluted) made their first contribution in [PR 1050](https://github.com/gradio-app/gradio/pull/1050)
* [@radames](https://github.com/radames) made their first contribution in [PR 1074](https://github.com/gradio-app/gradio/pull/1074)
* [@freddyaboulton](https://github.com/freddyaboulton) made their first contribution in [PR 1085](https://github.com/gradio-app/gradio/pull/1085)<|MERGE_RESOLUTION|>--- conflicted
+++ resolved
@@ -56,12 +56,9 @@
 * Adding missing embedded components on docs by [@aliabd](https://github.com/aliabd) in [PR 3027](https://github.com/gradio-app/gradio/pull/3027)
 * Fixes bug where app would crash if the `file_types` parameter of `gr.File` or `gr.UploadButton` was not a list by [@freddyaboulton](https://github.com/freddyaboulton) in [PR 3048](https://github.com/gradio-app/gradio/pull/3048)    
 * Fix bug where input component was not hidden in the frontend for `UploadButton` by  [@freddyaboulton](https://github.com/freddyaboulton) in [PR 3053](https://github.com/gradio-app/gradio/pull/3053)
-<<<<<<< HEAD
 * Ensure spaces embedded via the web component always use the correct URLs for server requests and change ports for testing to avoid strange collisions when users are working with embedded apps locally by [@pngwn](https://github.com/pngwn) in [PR 3065](https://github.com/gradio-app/gradio/pull/3065)
-=======
 * Preserve selected image of Gallery through updated by [@freddyaboulton](https://github.com/freddyaboulton) in [PR 3061](https://github.com/gradio-app/gradio/pull/3061) 
 * Fixes bug where tabs selected attribute not working if manually change tab by [@tomhang25](https://github.com/tomchang25) in [3055](https://github.com/gradio-app/gradio/pull/3055)
->>>>>>> 243b400b
 
 ## Documentation Changes:
 * SEO improvements to guides by[@aliabd](https://github.com/aliabd) in [PR 2915](https://github.com/gradio-app/gradio/pull/2915)
