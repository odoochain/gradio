{
	"name": "@gradio/client",
	"version": "0.17.0",
	"description": "Gradio API client",
	"type": "module",
	"main": "dist/index.js",
	"author": "",
	"license": "ISC",
	"exports": {
		".": {
			"import": "./dist/index.js"
		},
		"./package.json": "./package.json"
	},
	"dependencies": {
		"@types/eventsource": "^1.1.15",
		"bufferutil": "^4.0.7",
<<<<<<< HEAD
		"eventsource": "^2.0.2",
=======
		"msw": "^2.2.1",
>>>>>>> f9395788
		"semiver": "^1.1.0",
		"typescript": "^5.0.0",
		"ws": "^8.13.0"
	},
	"devDependencies": {
		"@types/ws": "^8.5.10",
		"esbuild": "^0.20.0"
	},
	"scripts": {
		"bundle": "vite build --ssr",
		"generate_types": "tsc",
		"build": "pnpm bundle && pnpm generate_types"
	},
	"engines": {
		"node": ">=18.0.0"
	},
	"main_changeset": true
}<|MERGE_RESOLUTION|>--- conflicted
+++ resolved
@@ -15,11 +15,8 @@
 	"dependencies": {
 		"@types/eventsource": "^1.1.15",
 		"bufferutil": "^4.0.7",
-<<<<<<< HEAD
 		"eventsource": "^2.0.2",
-=======
 		"msw": "^2.2.1",
->>>>>>> f9395788
 		"semiver": "^1.1.0",
 		"typescript": "^5.0.0",
 		"ws": "^8.13.0"
