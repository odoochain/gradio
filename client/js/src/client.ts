--- conflicted
+++ resolved
@@ -148,11 +148,7 @@
 			const duplicated_space = await response.json();
 			return client(duplicated_space.url, options);
 		}
-<<<<<<< HEAD
-	} catch (e) {
-=======
 	} catch (e: any) {
->>>>>>> 2cd8f63c
 		throw new Error(e);
 	}
 }
@@ -336,17 +332,10 @@
 							endpoint,
 							fn_index
 						});
-<<<<<<< HEAD
 
 						let url = new URL(`${ws_protocol}://${host}${config.path}
 						/queue/join`);
 
-=======
-
-						let url = new URL(`${ws_protocol}://${host}${config.path}
-						/queue/join`);
-
->>>>>>> 2cd8f63c
 						if (jwt) {
 							url.searchParams.set("__sign", jwt);
 						}
@@ -542,11 +531,7 @@
 }
 
 export function walk_and_store_blobs(param, path = []) {
-<<<<<<< HEAD
-	if (globalThis && param instanceof globalThis.Buffer) {
-=======
 	if (globalThis.Buffer && param instanceof globalThis.Buffer) {
->>>>>>> 2cd8f63c
 		return [{ path: path, blob: new NodeBlob([param]) }];
 	} else if (param instanceof Blob) {
 		return [{ path: path, blob: param }];
