//@ts-nocheck

import semiver from "semiver";

import {
	process_endpoint,
	RE_SPACE_NAME,
	map_names_to_ids,
	discussions_enabled,
	get_space_hardware,
	set_space_hardware,
	set_space_timeout,
	hardware_types,
	resolve_root,
	apply_diff
} from "./utils.js";

import type {
	EventType,
	EventListener,
	ListenerMap,
	Event,
	Payload,
	PostResponse,
	UploadResponse,
	Status,
	SpaceStatus,
	SpaceStatusCallback
} from "./types.js";

<<<<<<< HEAD
import { start, stop } from "./webrtc_utils.ts";

import { FileData, normalise_file } from "./upload";
=======
import { FileData } from "./upload";
>>>>>>> dff41095

import type { Config } from "./types.js";

type event = <K extends EventType>(
	eventType: K,
	listener: EventListener<K>
) => SubmitReturn;
type predict = (
	endpoint: string | number,
	data?: unknown[],
	event_data?: unknown
) => Promise<unknown>;

type client_return = {
	predict: predict;
	config: Config;
	submit: (
		endpoint: string | number,
		data?: unknown[],
		event_data?: unknown,
		trigger_id?: number | null,
		webrtc_callback?: any | null
	) => SubmitReturn;
	component_server: (
		component_id: number,
		fn_name: string,
		data: unknown[]
	) => any;
	view_api: (c?: Config) => Promise<ApiInfo<JsApiData>>;
};

type SubmitReturn = {
	on: event;
	off: event;
	cancel: () => Promise<void>;
	destroy: () => void;
};

const QUEUE_FULL_MSG = "This application is too busy. Keep trying!";
const BROKEN_CONNECTION_MSG = "Connection errored out.";

export let NodeBlob;

export async function duplicate(
	app_reference: string,
	options: {
		hf_token: `hf_${string}`;
		private?: boolean;
		status_callback: SpaceStatusCallback;
		hardware?: (typeof hardware_types)[number];
		timeout?: number;
	}
): Promise<client_return> {
	const { hf_token, private: _private, hardware, timeout } = options;

	if (hardware && !hardware_types.includes(hardware)) {
		throw new Error(
			`Invalid hardware type provided. Valid types are: ${hardware_types
				.map((v) => `"${v}"`)
				.join(",")}.`
		);
	}
	const headers = {
		Authorization: `Bearer ${hf_token}`
	};

	const user = (
		await (
			await fetch(`https://huggingface.co/api/whoami-v2`, {
				headers
			})
		).json()
	).name;

	const space_name = app_reference.split("/")[1];
	const body: {
		repository: string;
		private?: boolean;
	} = {
		repository: `${user}/${space_name}`
	};

	if (_private) {
		body.private = true;
	}

	try {
		const response = await fetch(
			`https://huggingface.co/api/spaces/${app_reference}/duplicate`,
			{
				method: "POST",
				headers: { "Content-Type": "application/json", ...headers },
				body: JSON.stringify(body)
			}
		);

		if (response.status === 409) {
			return client(`${user}/${space_name}`, options);
		}
		const duplicated_space = await response.json();

		let original_hardware;

		if (!hardware) {
			original_hardware = await get_space_hardware(app_reference, hf_token);
		}

		const requested_hardware = hardware || original_hardware || "cpu-basic";
		await set_space_hardware(
			`${user}/${space_name}`,
			requested_hardware,
			hf_token
		);

		await set_space_timeout(`${user}/${space_name}`, timeout || 300, hf_token);
		return client(duplicated_space.url, options);
	} catch (e: any) {
		throw new Error(e);
	}
}

interface Client {
	post_data: (
		url: string,
		body: unknown,
		token?: `hf_${string}`
	) => Promise<[PostResponse, number]>;
	upload_files: (
		root: string,
		files: File[],
		token?: `hf_${string}`,
		upload_id?: string
	) => Promise<UploadResponse>;
	client: (
		app_reference: string,
		options: {
			hf_token?: `hf_${string}`;
			status_callback?: SpaceStatusCallback;
		}
	) => Promise<client_return>;
	handle_blob: (
		endpoint: string,
		data: unknown[],
		api_info: ApiInfo<JsApiData>,
		token?: `hf_${string}`
	) => Promise<unknown[]>;
}

export function api_factory(
	fetch_implementation: typeof fetch,
	EventSource_factory: (url: URL) => EventSource
): Client {
	return { post_data, upload_files, client, handle_blob };

	async function post_data(
		url: string,
		body: unknown,
		token?: `hf_${string}`
	): Promise<[PostResponse, number]> {
		const headers: {
			Authorization?: string;
			"Content-Type": "application/json";
		} = { "Content-Type": "application/json" };
		if (token) {
			headers.Authorization = `Bearer ${token}`;
		}
		try {
			var response = await fetch_implementation(url, {
				method: "POST",
				body: JSON.stringify(body),
				headers
			});
		} catch (e) {
			return [{ error: BROKEN_CONNECTION_MSG }, 500];
		}
		let output: PostResponse;
		let status: int;
		try {
			output = await response.json();
			status = response.status;
		} catch (e) {
			output = { error: `Could not parse server response: ${e}` };
			status = 500;
		}
		return [output, status];
	}

	async function upload_files(
		root: string,
		files: (Blob | File)[],
		token?: `hf_${string}`,
		upload_id?: string
	): Promise<UploadResponse> {
		const headers: {
			Authorization?: string;
		} = {};
		if (token) {
			headers.Authorization = `Bearer ${token}`;
		}
		const chunkSize = 1000;
		const uploadResponses = [];
		for (let i = 0; i < files.length; i += chunkSize) {
			const chunk = files.slice(i, i + chunkSize);
			const formData = new FormData();
			chunk.forEach((file) => {
				formData.append("files", file);
			});
			try {
				const upload_url = upload_id
					? `${root}/upload?upload_id=${upload_id}`
					: `${root}/upload`;
				var response = await fetch_implementation(upload_url, {
					method: "POST",
					body: formData,
					headers
				});
			} catch (e) {
				return { error: BROKEN_CONNECTION_MSG };
			}
			const output: UploadResponse["files"] = await response.json();
			uploadResponses.push(...output);
		}
		return { files: uploadResponses };
	}

	async function client(
		app_reference: string,
		options: {
			hf_token?: `hf_${string}`;
			status_callback?: SpaceStatusCallback;
		} = {}
	): Promise<client_return> {
		return new Promise(async (res) => {
			const { status_callback, hf_token } = options;
			const return_obj = {
				predict,
				submit,
				view_api,
				component_server
			};

			if (
				(typeof window === "undefined" || !("WebSocket" in window)) &&
				!global.Websocket
			) {
				const ws = await import("ws");
				NodeBlob = (await import("node:buffer")).Blob;
				//@ts-ignore
				global.WebSocket = ws.WebSocket;
			}

			const { ws_protocol, http_protocol, host, space_id } =
				await process_endpoint(app_reference, hf_token);

			const session_hash = Math.random().toString(36).substring(2);
			const last_status: Record<string, Status["stage"]> = {};
			let stream_open = false;
			let pending_stream_messages: Record<string, any[]> = {}; // Event messages may be received by the SSE stream before the initial data POST request is complete. To resolve this race condition, we store the messages in a dictionary and process them when the POST request is complete.
			let pending_diff_streams: Record<string, any[][]> = {};
			let event_stream: EventSource | null = null;
			const event_callbacks: Record<string, () => Promise<void>> = {};
			const unclosed_events: Set<string> = new Set();
			let config: Config;
			let api_map: Record<string, number> = {};
			let peer_connection_established = false;

			let jwt: false | string = false;

			if (hf_token && space_id) {
				jwt = await get_jwt(space_id, hf_token);
			}

			async function config_success(_config: Config): Promise<client_return> {
				config = _config;
				api_map = map_names_to_ids(_config?.dependencies || []);
				if (config.auth_required) {
					return {
						config,
						...return_obj
					};
				}
				try {
					api = await view_api(config);
				} catch (e) {
					console.error(`Could not get api details: ${e.message}`);
				}

				return {
					config,
					...return_obj
				};
			}
			let api: ApiInfo<JsApiData>;
			async function handle_space_sucess(status: SpaceStatus): Promise<void> {
				if (status_callback) status_callback(status);
				if (status.status === "running")
					try {
						config = await resolve_config(
							fetch_implementation,
							`${http_protocol}//${host}`,
							hf_token
						);

						const _config = await config_success(config);
						res(_config);
					} catch (e) {
						console.error(e);
						if (status_callback) {
							status_callback({
								status: "error",
								message: "Could not load this space.",
								load_status: "error",
								detail: "NOT_FOUND"
							});
						}
					}
			}

			try {
				config = await resolve_config(
					fetch_implementation,
					`${http_protocol}//${host}`,
					hf_token
				);

				const _config = await config_success(config);
				res(_config);
			} catch (e) {
				console.error(e);
				if (space_id) {
					check_space_status(
						space_id,
						RE_SPACE_NAME.test(space_id) ? "space_name" : "subdomain",
						handle_space_sucess
					);
				} else {
					if (status_callback)
						status_callback({
							status: "error",
							message: "Could not load this space.",
							load_status: "error",
							detail: "NOT_FOUND"
						});
				}
			}

			function predict(
				endpoint: string,
				data: unknown[],
				event_data?: unknown
			): Promise<unknown> {
				let data_returned = false;
				let status_complete = false;
				let dependency;
				if (typeof endpoint === "number") {
					dependency = config.dependencies[endpoint];
				} else {
					const trimmed_endpoint = endpoint.replace(/^\//, "");
					dependency = config.dependencies[api_map[trimmed_endpoint]];
				}

				if (dependency.types.continuous) {
					throw new Error(
						"Cannot call predict on this function as it may run forever. Use submit instead"
					);
				}

				return new Promise((res, rej) => {
					const app = submit(endpoint, data, event_data);
					let result;

					app
						.on("data", (d) => {
							// if complete message comes before data, resolve here
							if (status_complete) {
								app.destroy();
								res(d);
							}
							data_returned = true;
							result = d;
						})
						.on("status", (status) => {
							if (status.stage === "error") rej(status);
							if (status.stage === "complete") {
								status_complete = true;
								// if complete message comes after data, resolve here
								if (data_returned) {
									app.destroy();
									res(result);
								}
							}
						});
				});
			}

			function submit(
				endpoint: string | number,
				data: unknown[],
				event_data?: unknown,
				trigger_id: number | null = null,
				webrtc_callback?: () => MediaStream | null = null
			): SubmitReturn {
				let fn_index: number;
				let api_info;

				if (typeof endpoint === "number") {
					fn_index = endpoint;
					api_info = api.unnamed_endpoints[fn_index];
				} else {
					const trimmed_endpoint = endpoint.replace(/^\//, "");

					fn_index = api_map[trimmed_endpoint];
					api_info = api.named_endpoints[endpoint.trim()];
				}

				if (typeof fn_index !== "number") {
					throw new Error(
						"There is no endpoint matching that name of fn_index matching that number."
					);
				}
				const output_streaming_value = { srcObject: null };
				if (webrtc_callback && !peer_connection_established) {
					const webrtc_id = `${session_hash}-${fn_index}`;
					start(
						webrtc_id,
						webrtc_callback,
						output_streaming_value,
						config.root
					);
					peer_connection_established = true;
				}

				let websocket: WebSocket;
				let eventSource: EventSource;
				let protocol = config.protocol ?? "ws";

				const _endpoint = typeof endpoint === "number" ? "/predict" : endpoint;
				let payload: Payload;
				let event_id: string | null = null;
				let complete: false | Record<string, any> = false;
				const listener_map: ListenerMap<EventType> = {};
				let url_params = "";
				if (typeof window !== "undefined") {
					url_params = new URLSearchParams(window.location.search).toString();
				}

				handle_blob(`${config.root}`, data, api_info, hf_token).then(
					(_payload) => {
						payload = {
							data: _payload || [],
							event_data,
							fn_index,
							trigger_id
						};
						if (skip_queue(fn_index, config)) {
							fire_event({
								type: "status",
								endpoint: _endpoint,
								stage: "pending",
								queue: false,
								fn_index,
								time: new Date()
							});

							post_data(
								`${config.root}/run${
									_endpoint.startsWith("/") ? _endpoint : `/${_endpoint}`
								}${url_params ? "?" + url_params : ""}`,
								{
									...payload,
									session_hash
								},
								hf_token
							)
								.then(([output, status_code]) => {
									const data = output.data;
									if (status_code == 200) {
										fire_event({
											type: "data",
											endpoint: _endpoint,
											fn_index,
											data: data,
											time: new Date()
										});

										fire_event({
											type: "status",
											endpoint: _endpoint,
											fn_index,
											stage: "complete",
											eta: output.average_duration,
											queue: false,
											time: new Date()
										});
									} else {
										fire_event({
											type: "status",
											stage: "error",
											endpoint: _endpoint,
											fn_index,
											message: output.error,
											queue: false,
											time: new Date()
										});
									}
								})
								.catch((e) => {
									fire_event({
										type: "status",
										stage: "error",
										message: e.message,
										endpoint: _endpoint,
										fn_index,
										queue: false,
										time: new Date()
									});
								});
						} else if (protocol == "ws") {
							fire_event({
								type: "status",
								stage: "pending",
								queue: true,
								endpoint: _endpoint,
								fn_index,
								time: new Date()
							});
							let url = new URL(`${ws_protocol}://${resolve_root(
								host,
								config.path,
								true
							)}
							/queue/join${url_params ? "?" + url_params : ""}`);

							if (jwt) {
								url.searchParams.set("__sign", jwt);
							}

							websocket = new WebSocket(url);

							websocket.onclose = (evt) => {
								if (!evt.wasClean) {
									fire_event({
										type: "status",
										stage: "error",
										broken: true,
										message: BROKEN_CONNECTION_MSG,
										queue: true,
										endpoint: _endpoint,
										fn_index,
										time: new Date()
									});
								}
							};

							websocket.onmessage = function (event) {
								const _data = JSON.parse(event.data);
								const { type, status, data } = handle_message(
									_data,
									last_status[fn_index]
								);

								if (type === "update" && status && !complete) {
									// call 'status' listeners
									fire_event({
										type: "status",
										endpoint: _endpoint,
										fn_index,
										time: new Date(),
										...status
									});
									if (status.stage === "error") {
										websocket.close();
									}
								} else if (type === "hash") {
									websocket.send(JSON.stringify({ fn_index, session_hash }));
									return;
								} else if (type === "data") {
									websocket.send(JSON.stringify({ ...payload, session_hash }));
								} else if (type === "complete") {
									complete = status;
								} else if (type === "log") {
									fire_event({
										type: "log",
										log: data.log,
										level: data.level,
										endpoint: _endpoint,
										fn_index
									});
								} else if (type === "generating") {
									fire_event({
										type: "status",
										time: new Date(),
										...status,
										stage: status?.stage!,
										queue: true,
										endpoint: _endpoint,
										fn_index
									});
								}
								if (data) {
									fire_event({
										type: "data",
										time: new Date(),
										data: data.data,
										endpoint: _endpoint,
										fn_index
									});

									if (complete) {
										fire_event({
											type: "status",
											time: new Date(),
											...complete,
											stage: status?.stage!,
											queue: true,
											endpoint: _endpoint,
											fn_index
										});
										websocket.close();
									}
								}
							};

							// different ws contract for gradio versions older than 3.6.0
							//@ts-ignore
							if (semiver(config.version || "2.0.0", "3.6") < 0) {
								addEventListener("open", () =>
									websocket.send(JSON.stringify({ hash: session_hash }))
								);
							}
						} else if (protocol == "sse") {
							fire_event({
								type: "status",
								stage: "pending",
								queue: true,
								endpoint: _endpoint,
								fn_index,
								time: new Date()
							});
							var params = new URLSearchParams({
								fn_index: fn_index.toString(),
								session_hash: session_hash
							}).toString();
							let url = new URL(
								`${config.root}/queue/join?${
									url_params ? url_params + "&" : ""
								}${params}`
							);

							eventSource = EventSource_factory(url);

							eventSource.onmessage = async function (event) {
								const _data = JSON.parse(event.data);
								const { type, status, data } = handle_message(
									_data,
									last_status[fn_index]
								);

								if (type === "update" && status && !complete) {
									// call 'status' listeners
									fire_event({
										type: "status",
										endpoint: _endpoint,
										fn_index,
										time: new Date(),
										...status
									});
									if (status.stage === "error") {
										eventSource.close();
									}
								} else if (type === "data") {
									event_id = _data.event_id as string;
									let [_, status] = await post_data(
										`${config.root}/queue/data`,
										{
											...payload,
											session_hash,
											event_id
										},
										hf_token
									);
									if (status !== 200) {
										fire_event({
											type: "status",
											stage: "error",
											message: BROKEN_CONNECTION_MSG,
											queue: true,
											endpoint: _endpoint,
											fn_index,
											time: new Date()
										});
										eventSource.close();
									}
								} else if (type === "complete") {
									complete = status;
								} else if (type === "log") {
									fire_event({
										type: "log",
										log: data.log,
										level: data.level,
										endpoint: _endpoint,
										fn_index
									});
								} else if (type === "generating") {
									fire_event({
										type: "status",
										time: new Date(),
										...status,
										stage: status?.stage!,
										queue: true,
										endpoint: _endpoint,
										fn_index
									});
								}
								if (data) {
									fire_event({
										type: "data",
										time: new Date(),
										data: data.data,
										endpoint: _endpoint,
										fn_index
									});

									if (complete) {
										fire_event({
											type: "status",
											time: new Date(),
											...complete,
											stage: status?.stage!,
											queue: true,
											endpoint: _endpoint,
											fn_index
										});
										eventSource.close();
									}
								}
							};
						} else if (protocol == "sse_v1" || protocol == "sse_v2") {
							// latest API format. v2 introduces sending diffs for intermediate outputs in generative functions, which makes payloads lighter.
							fire_event({
								type: "status",
								stage: "pending",
								queue: true,
								endpoint: _endpoint,
								fn_index,
								time: new Date()
							});

							post_data(
								`${config.root}/queue/join?${url_params}`,
								{
									...payload,
									session_hash
								},
								hf_token
							).then(([response, status]) => {
								if (status === 503) {
									fire_event({
										type: "status",
										stage: "error",
										message: QUEUE_FULL_MSG,
										queue: true,
										endpoint: _endpoint,
										fn_index,
										time: new Date()
									});
								} else if (status !== 200) {
									fire_event({
										type: "status",
										stage: "error",
										message: BROKEN_CONNECTION_MSG,
										queue: true,
										endpoint: _endpoint,
										fn_index,
										time: new Date()
									});
								} else {
									event_id = response.event_id as string;
									let callback = async function (_data: object): void {
										try {
											const { type, status, data } = handle_message(
												_data,
												last_status[fn_index]
											);

											if (type == "heartbeat") {
												return;
											}

											if (type === "update" && status && !complete) {
												// call 'status' listeners
												fire_event({
													type: "status",
													endpoint: _endpoint,
													fn_index,
													time: new Date(),
													...status
												});
											} else if (type === "complete") {
												complete = status;
											} else if (type == "unexpected_error") {
												console.error("Unexpected error", status?.message);
												fire_event({
													type: "status",
													stage: "error",
													message:
														status?.message || "An Unexpected Error Occurred!",
													queue: true,
													endpoint: _endpoint,
													fn_index,
													time: new Date()
												});
											} else if (type === "log") {
												fire_event({
													type: "log",
													log: data.log,
													level: data.level,
													endpoint: _endpoint,
													fn_index
												});
												return;
											} else if (type === "generating") {
												fire_event({
													type: "status",
													time: new Date(),
													...status,
													stage: status?.stage!,
													queue: true,
													endpoint: _endpoint,
													fn_index
												});
												if (data && protocol === "sse_v2") {
													apply_diff_stream(event_id!, data);
												}
											}
											if (data) {
												fire_event({
													type: "data",
													time: new Date(),
<<<<<<< HEAD
													data: transform_files
														? transform_output(
																data.data,
																api_info,
																config.root,
																config.root_url,
																output_streaming_value.srcObject
														  )
														: data.data,
=======
													data: data.data,
>>>>>>> dff41095
													endpoint: _endpoint,
													fn_index
												});

												if (complete) {
													fire_event({
														type: "status",
														time: new Date(),
														...complete,
														stage: status?.stage!,
														queue: true,
														endpoint: _endpoint,
														fn_index
													});
												}
											}

											if (
												status?.stage === "complete" ||
												status?.stage === "error"
											) {
												if (event_callbacks[event_id]) {
													delete event_callbacks[event_id];
												}
												if (event_id in pending_diff_streams) {
													delete pending_diff_streams[event_id];
												}
											}
										} catch (e) {
											console.error("Unexpected client exception", e);
											fire_event({
												type: "status",
												stage: "error",
												message: "An Unexpected Error Occurred!",
												queue: true,
												endpoint: _endpoint,
												fn_index,
												time: new Date()
											});
											close_stream();
										}
									};
									if (event_id in pending_stream_messages) {
										pending_stream_messages[event_id].forEach((msg) =>
											callback(msg)
										);
										delete pending_stream_messages[event_id];
									}
									event_callbacks[event_id] = callback;
									unclosed_events.add(event_id);
									if (!stream_open) {
										open_stream();
									}
								}
							});
						}
					}
				);

				function apply_diff_stream(event_id: string, data: any): void {
					let is_first_generation = !pending_diff_streams[event_id];
					if (is_first_generation) {
						pending_diff_streams[event_id] = [];
						data.data.forEach((value: any, i: number) => {
							pending_diff_streams[event_id][i] = value;
						});
					} else {
						data.data.forEach((value: any, i: number) => {
							let new_data = apply_diff(
								pending_diff_streams[event_id][i],
								value
							);
							pending_diff_streams[event_id][i] = new_data;
							data.data[i] = new_data;
						});
					}
				}

				function fire_event<K extends EventType>(event: Event<K>): void {
					const narrowed_listener_map: ListenerMap<K> = listener_map;
					const listeners = narrowed_listener_map[event.type] || [];
					listeners?.forEach((l) => l(event));
				}

				function on<K extends EventType>(
					eventType: K,
					listener: EventListener<K>
				): SubmitReturn {
					const narrowed_listener_map: ListenerMap<K> = listener_map;
					const listeners = narrowed_listener_map[eventType] || [];
					narrowed_listener_map[eventType] = listeners;
					listeners?.push(listener);

					return { on, off, cancel, destroy };
				}

				function off<K extends EventType>(
					eventType: K,
					listener: EventListener<K>
				): SubmitReturn {
					const narrowed_listener_map: ListenerMap<K> = listener_map;
					let listeners = narrowed_listener_map[eventType] || [];
					listeners = listeners?.filter((l) => l !== listener);
					narrowed_listener_map[eventType] = listeners;

					return { on, off, cancel, destroy };
				}

				async function cancel(): Promise<void> {
					const _status: Status = {
						stage: "complete",
						queue: false,
						time: new Date()
					};
					complete = _status;
					fire_event({
						..._status,
						type: "status",
						endpoint: _endpoint,
						fn_index: fn_index
					});

					let cancel_request = {};
					if (protocol === "ws") {
						if (websocket && websocket.readyState === 0) {
							websocket.addEventListener("open", () => {
								websocket.close();
							});
						} else {
							websocket.close();
						}
						cancel_request = { fn_index, session_hash };
					} else {
						eventSource.close();
						cancel_request = { event_id };
					}

					try {
						await fetch_implementation(`${config.root}/reset`, {
							headers: { "Content-Type": "application/json" },
							method: "POST",
							body: JSON.stringify(cancel_request)
						});
					} catch (e) {
						console.warn(
							"The `/reset` endpoint could not be called. Subsequent endpoint results may be unreliable."
						);
					}
				}

				function destroy(): void {
					for (const event_type in listener_map) {
						listener_map[event_type as "data" | "status"].forEach((fn) => {
							off(event_type as "data" | "status", fn);
						});
					}
				}

				return {
					on,
					off,
					cancel,
					destroy
				};
			}

			function open_stream(): void {
				stream_open = true;
				let params = new URLSearchParams({
					session_hash: session_hash
				}).toString();
				let url = new URL(`${config.root}/queue/data?${params}`);
				event_stream = EventSource_factory(url);
				event_stream.onmessage = async function (event) {
					let _data = JSON.parse(event.data);
					const event_id = _data.event_id;
					if (!event_id) {
						await Promise.all(
							Object.keys(event_callbacks).map((event_id) =>
								event_callbacks[event_id](_data)
							)
						);
					} else if (event_callbacks[event_id]) {
						if (_data.msg === "process_completed") {
							unclosed_events.delete(event_id);
							if (unclosed_events.size === 0) {
								close_stream();
							}
						}
						let fn = event_callbacks[event_id];
						window.setTimeout(fn, 0, _data); // need to do this to put the event on the end of the event loop, so the browser can refresh between callbacks and not freeze in case of quick generations. See https://github.com/gradio-app/gradio/pull/7055
					} else {
						if (!pending_stream_messages[event_id]) {
							pending_stream_messages[event_id] = [];
						}
						pending_stream_messages[event_id].push(_data);
					}
				};
				event_stream.onerror = async function (event) {
					await Promise.all(
						Object.keys(event_callbacks).map((event_id) =>
							event_callbacks[event_id]({
								msg: "unexpected_error",
								message: BROKEN_CONNECTION_MSG
							})
						)
					);
					close_stream();
				};
			}

			function close_stream(): void {
				stream_open = false;
				event_stream?.close();
			}

			async function component_server(
				component_id: number,
				fn_name: string,
				data: unknown[]
			): Promise<any> {
				const headers: {
					Authorization?: string;
					"Content-Type": "application/json";
				} = { "Content-Type": "application/json" };
				if (hf_token) {
					headers.Authorization = `Bearer ${hf_token}`;
				}
				let root_url: string;
				let component = config.components.find(
					(comp) => comp.id === component_id
				);
				if (component?.props?.root_url) {
					root_url = component.props.root_url;
				} else {
					root_url = config.root;
				}
				const response = await fetch_implementation(
					`${root_url}/component_server/`,
					{
						method: "POST",
						body: JSON.stringify({
							data: data,
							component_id: component_id,
							fn_name: fn_name,
							session_hash: session_hash
						}),
						headers
					}
				);

				if (!response.ok) {
					throw new Error(
						"Could not connect to component server: " + response.statusText
					);
				}

				const output = await response.json();
				return output;
			}

			async function view_api(config?: Config): Promise<ApiInfo<JsApiData>> {
				if (api) return api;

				const headers: {
					Authorization?: string;
					"Content-Type": "application/json";
				} = { "Content-Type": "application/json" };
				if (hf_token) {
					headers.Authorization = `Bearer ${hf_token}`;
				}
				let response: Response;
				// @ts-ignore
				if (semiver(config.version || "2.0.0", "3.30") < 0) {
					response = await fetch_implementation(
						"https://gradio-space-api-fetcher-v2.hf.space/api",
						{
							method: "POST",
							body: JSON.stringify({
								serialize: false,
								config: JSON.stringify(config)
							}),
							headers
						}
					);
				} else {
					response = await fetch_implementation(`${config.root}/info`, {
						headers
					});
				}

				if (!response.ok) {
					throw new Error(BROKEN_CONNECTION_MSG);
				}

				let api_info = (await response.json()) as
					| ApiInfo<ApiData>
					| { api: ApiInfo<ApiData> };
				if ("api" in api_info) {
					api_info = api_info.api;
				}

				if (
					api_info.named_endpoints["/predict"] &&
					!api_info.unnamed_endpoints["0"]
				) {
					api_info.unnamed_endpoints[0] = api_info.named_endpoints["/predict"];
				}

				const x = transform_api_info(api_info, config, api_map);
				return x;
			}
		});
	}

	async function handle_blob(
		endpoint: string,
		data: unknown[],
		api_info: ApiInfo<JsApiData>,
		token?: `hf_${string}`
	): Promise<unknown[]> {
		const blob_refs = await walk_and_store_blobs(
			data,
			undefined,
			[],
			true,
			api_info
		);

		return Promise.all(
			blob_refs.map(async ({ path, blob, type }) => {
				if (blob) {
					const file_url = (await upload_files(endpoint, [blob], token))
						.files[0];
					return { path, file_url, type, name: blob?.name };
				}
				return { path, type };
			})
		).then((r) => {
			r.forEach(({ path, file_url, type, name }) => {
				if (type === "Gallery") {
					update_object(data, file_url, path);
				} else if (file_url) {
					const file = new FileData({ path: file_url, orig_name: name });
					update_object(data, file, path);
				}
			});

			return data;
		});
	}
}

export const { post_data, upload_files, client, handle_blob } = api_factory(
	fetch,
	(...args) => new EventSource(...args)
);

<<<<<<< HEAD
function transform_output(
	data: any[],
	api_info: any,
	root_url: string,
	remote_url?: string,
	medias_stream?: MediaStream
): unknown[] {
	return data.map((d, i) => {
		if (
			medias_stream &&
			JSON.stringify(d) ===
				JSON.stringify({ __gradio__internal__streaming__output__: true })
		) {
			console.log("Setting this here");
			return medias_stream;
		}
		return d;
	});
}

=======
>>>>>>> dff41095
interface ApiData {
	label: string;
	type: {
		type: any;
		description: string;
	};
	component: string;
	example_input?: any;
}

interface JsApiData {
	label: string;
	type: string;
	component: string;
	example_input: any;
}

interface EndpointInfo<T extends ApiData | JsApiData> {
	parameters: T[];
	returns: T[];
}
interface ApiInfo<T extends ApiData | JsApiData> {
	named_endpoints: {
		[key: string]: EndpointInfo<T>;
	};
	unnamed_endpoints: {
		[key: string]: EndpointInfo<T>;
	};
}

function get_type(
	type: { [key: string]: any },
	component: string,
	serializer: string,
	signature_type: "return" | "parameter"
): string {
	switch (type.type) {
		case "string":
			return "string";
		case "boolean":
			return "boolean";
		case "number":
			return "number";
	}

	if (
		serializer === "JSONSerializable" ||
		serializer === "StringSerializable"
	) {
		return "any";
	} else if (serializer === "ListStringSerializable") {
		return "string[]";
	} else if (component === "Image") {
		return signature_type === "parameter" ? "Blob | File | Buffer" : "string";
	} else if (serializer === "FileSerializable") {
		if (type?.type === "array") {
			return signature_type === "parameter"
				? "(Blob | File | Buffer)[]"
				: `{ name: string; data: string; size?: number; is_file?: boolean; orig_name?: string}[]`;
		}
		return signature_type === "parameter"
			? "Blob | File | Buffer"
			: `{ name: string; data: string; size?: number; is_file?: boolean; orig_name?: string}`;
	} else if (serializer === "GallerySerializable") {
		return signature_type === "parameter"
			? "[(Blob | File | Buffer), (string | null)][]"
			: `[{ name: string; data: string; size?: number; is_file?: boolean; orig_name?: string}, (string | null))][]`;
	}
}

function get_description(
	type: { type: any; description: string },
	serializer: string
): string {
	if (serializer === "GallerySerializable") {
		return "array of [file, label] tuples";
	} else if (serializer === "ListStringSerializable") {
		return "array of strings";
	} else if (serializer === "FileSerializable") {
		return "array of files or single file";
	}
	return type.description;
}

function transform_api_info(
	api_info: ApiInfo<ApiData>,
	config: Config,
	api_map: Record<string, number>
): ApiInfo<JsApiData> {
	const new_data = {
		named_endpoints: {},
		unnamed_endpoints: {}
	};
	for (const key in api_info) {
		const cat = api_info[key];

		for (const endpoint in cat) {
			const dep_index = config.dependencies[endpoint]
				? endpoint
				: api_map[endpoint.replace("/", "")];

			const info = cat[endpoint];
			new_data[key][endpoint] = {};
			new_data[key][endpoint].parameters = {};
			new_data[key][endpoint].returns = {};
			new_data[key][endpoint].type = config.dependencies[dep_index].types;
			new_data[key][endpoint].parameters = info.parameters.map(
				({ label, component, type, serializer }) => ({
					label,
					component,
					type: get_type(type, component, serializer, "parameter"),
					description: get_description(type, serializer)
				})
			);

			new_data[key][endpoint].returns = info.returns.map(
				({ label, component, type, serializer }) => ({
					label,
					component,
					type: get_type(type, component, serializer, "return"),
					description: get_description(type, serializer)
				})
			);
		}
	}

	return new_data;
}

async function get_jwt(
	space: string,
	token: `hf_${string}`
): Promise<string | false> {
	try {
		const r = await fetch(`https://huggingface.co/api/spaces/${space}/jwt`, {
			headers: {
				Authorization: `Bearer ${token}`
			}
		});

		const jwt = (await r.json()).token;

		return jwt || false;
	} catch (e) {
		console.error(e);
		return false;
	}
}

function update_object(object, newValue, stack): void {
	while (stack.length > 1) {
		object = object[stack.shift()];
	}

	object[stack.shift()] = newValue;
}

export async function walk_and_store_blobs(
	param,
	type = undefined,
	path = [],
	root = false,
	api_info = undefined
): Promise<
	{
		path: string[];
		type: string;
		blob: Blob | false;
	}[]
> {
	if (Array.isArray(param)) {
		let blob_refs = [];

		await Promise.all(
			param.map(async (v, i) => {
				let new_path = path.slice();
				new_path.push(i);

				const array_refs = await walk_and_store_blobs(
					param[i],
					root ? api_info?.parameters[i]?.component || undefined : type,
					new_path,
					false,
					api_info
				);

				blob_refs = blob_refs.concat(array_refs);
			})
		);

		return blob_refs;
	} else if (globalThis.Buffer && param instanceof globalThis.Buffer) {
		const is_image = type === "Image";
		return [
			{
				path: path,
				blob: is_image ? false : new NodeBlob([param]),
				type
			}
		];
	} else if (typeof param === "object") {
		let blob_refs = [];
		for (let key in param) {
			if (param.hasOwnProperty(key)) {
				let new_path = path.slice();
				new_path.push(key);
				blob_refs = blob_refs.concat(
					await walk_and_store_blobs(
						param[key],
						undefined,
						new_path,
						false,
						api_info
					)
				);
			}
		}
		return blob_refs;
	}
	return [];
}

function image_to_data_uri(blob: Blob): Promise<string | ArrayBuffer> {
	return new Promise((resolve, _) => {
		const reader = new FileReader();
		reader.onloadend = () => resolve(reader.result);
		reader.readAsDataURL(blob);
	});
}

function skip_queue(id: number, config: Config): boolean {
	return (
		!(config?.dependencies?.[id]?.queue === null
			? config.enable_queue
			: config?.dependencies?.[id]?.queue) || false
	);
}

async function resolve_config(
	fetch_implementation: typeof fetch,
	endpoint?: string,
	token?: `hf_${string}`
): Promise<Config> {
	const headers: { Authorization?: string } = {};
	if (token) {
		headers.Authorization = `Bearer ${token}`;
	}
	if (
		typeof window !== "undefined" &&
		window.gradio_config &&
		location.origin !== "http://localhost:9876" &&
		!window.gradio_config.dev_mode
	) {
		const path = window.gradio_config.root;
		const config = window.gradio_config;
		config.root = resolve_root(endpoint, config.root, false);
		return { ...config, path: path };
	} else if (endpoint) {
		let response = await fetch_implementation(`${endpoint}/config`, {
			headers
		});

		if (response.status === 200) {
			const config = await response.json();
			config.path = config.path ?? "";
			config.root = endpoint;
			return config;
		}
		throw new Error("Could not get config.");
	}

	throw new Error("No config or app endpoint found");
}

async function check_space_status(
	id: string,
	type: "subdomain" | "space_name",
	status_callback: SpaceStatusCallback
): Promise<void> {
	let endpoint =
		type === "subdomain"
			? `https://huggingface.co/api/spaces/by-subdomain/${id}`
			: `https://huggingface.co/api/spaces/${id}`;
	let response;
	let _status;
	try {
		response = await fetch(endpoint);
		_status = response.status;
		if (_status !== 200) {
			throw new Error();
		}
		response = await response.json();
	} catch (e) {
		status_callback({
			status: "error",
			load_status: "error",
			message: "Could not get space status",
			detail: "NOT_FOUND"
		});
		return;
	}

	if (!response || _status !== 200) return;
	const {
		runtime: { stage },
		id: space_name
	} = response;

	switch (stage) {
		case "STOPPED":
		case "SLEEPING":
			status_callback({
				status: "sleeping",
				load_status: "pending",
				message: "Space is asleep. Waking it up...",
				detail: stage
			});

			setTimeout(() => {
				check_space_status(id, type, status_callback);
			}, 1000); // poll for status
			break;
		case "PAUSED":
			status_callback({
				status: "paused",
				load_status: "error",
				message:
					"This space has been paused by the author. If you would like to try this demo, consider duplicating the space.",
				detail: stage,
				discussions_enabled: await discussions_enabled(space_name)
			});
			break;
		case "RUNNING":
		case "RUNNING_BUILDING":
			status_callback({
				status: "running",
				load_status: "complete",
				message: "",
				detail: stage
			});
			// load_config(source);
			//  launch
			break;
		case "BUILDING":
			status_callback({
				status: "building",
				load_status: "pending",
				message: "Space is building...",
				detail: stage
			});

			setTimeout(() => {
				check_space_status(id, type, status_callback);
			}, 1000);
			break;
		default:
			status_callback({
				status: "space_error",
				load_status: "error",
				message: "This space is experiencing an issue.",
				detail: stage,
				discussions_enabled: await discussions_enabled(space_name)
			});
			break;
	}
}

function handle_message(
	data: any,
	last_status: Status["stage"]
): {
	type: "hash" | "data" | "update" | "complete" | "generating" | "log" | "none";
	data?: any;
	status?: Status;
} {
	const queue = true;
	switch (data.msg) {
		case "send_data":
			return { type: "data" };
		case "send_hash":
			return { type: "hash" };
		case "queue_full":
			return {
				type: "update",
				status: {
					queue,
					message: QUEUE_FULL_MSG,
					stage: "error",
					code: data.code,
					success: data.success
				}
			};
		case "heartbeat":
			return {
				type: "heartbeat"
			};
		case "unexpected_error":
			return {
				type: "unexpected_error",
				status: {
					queue,
					message: data.message,
					stage: "error",
					success: false
				}
			};
		case "estimation":
			return {
				type: "update",
				status: {
					queue,
					stage: last_status || "pending",
					code: data.code,
					size: data.queue_size,
					position: data.rank,
					eta: data.rank_eta,
					success: data.success
				}
			};
		case "progress":
			return {
				type: "update",
				status: {
					queue,
					stage: "pending",
					code: data.code,
					progress_data: data.progress_data,
					success: data.success
				}
			};
		case "log":
			return { type: "log", data: data };
		case "process_generating":
			return {
				type: "generating",
				status: {
					queue,
					message: !data.success ? data.output.error : null,
					stage: data.success ? "generating" : "error",
					code: data.code,
					progress_data: data.progress_data,
					eta: data.average_duration
				},
				data: data.success ? data.output : null
			};
		case "process_completed":
			if ("error" in data.output) {
				return {
					type: "update",
					status: {
						queue,
						message: data.output.error as string,
						stage: "error",
						code: data.code,
						success: data.success
					}
				};
			}
			return {
				type: "complete",
				status: {
					queue,
					message: !data.success ? data.output.error : undefined,
					stage: data.success ? "complete" : "error",
					code: data.code,
					progress_data: data.progress_data
				},
				data: data.success ? data.output : null
			};

		case "process_starts":
			return {
				type: "update",
				status: {
					queue,
					stage: "pending",
					code: data.code,
					size: data.rank,
					position: 0,
					success: data.success,
					eta: data.eta
				}
			};
	}

	return { type: "none", status: { stage: "error", queue } };
}<|MERGE_RESOLUTION|>--- conflicted
+++ resolved
@@ -28,13 +28,9 @@
 	SpaceStatusCallback
 } from "./types.js";
 
-<<<<<<< HEAD
 import { start, stop } from "./webrtc_utils.ts";
 
-import { FileData, normalise_file } from "./upload";
-=======
 import { FileData } from "./upload";
->>>>>>> dff41095
 
 import type { Config } from "./types.js";
 
@@ -874,7 +870,6 @@
 												fire_event({
 													type: "data",
 													time: new Date(),
-<<<<<<< HEAD
 													data: transform_files
 														? transform_output(
 																data.data,
@@ -884,9 +879,6 @@
 																output_streaming_value.srcObject
 														  )
 														: data.data,
-=======
-													data: data.data,
->>>>>>> dff41095
 													endpoint: _endpoint,
 													fn_index
 												});
@@ -1245,7 +1237,6 @@
 	(...args) => new EventSource(...args)
 );
 
-<<<<<<< HEAD
 function transform_output(
 	data: any[],
 	api_info: any,
@@ -1266,8 +1257,6 @@
 	});
 }
 
-=======
->>>>>>> dff41095
 interface ApiData {
 	label: string;
 	type: {
