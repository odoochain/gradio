--- conflicted
+++ resolved
@@ -22,13 +22,9 @@
 
     with gr.Row():
         img_input = gr.Image()
-<<<<<<< HEAD
-        img_output = gr.AnnotatedImage()
-=======
         img_output = gr.AnnotatedImage(
             color_map={"banana": "#a89a00", "carrot": "#ffae00"}
         )
->>>>>>> 1dc797ad
 
     section_btn = gr.Button("Identify Sections")
     selected_section = gr.Textbox(label="Selected Section")
