--- conflicted
+++ resolved
@@ -641,6 +641,7 @@
                 "props": utils.delete_none(props),
                 "skip_api": block.skip_api,
                 "component_class_id": getattr(block, "component_class_id", None),
+                "key": block.key,
             }
             if not block.skip_api:
                 block_config["api_info"] = block.api_info()  # type: ignore
@@ -1930,40 +1931,6 @@
         }
         config.update(self.default_config.get_config())
 
-<<<<<<< HEAD
-        def get_layout(block):
-            if not isinstance(block, BlockContext):
-                return {"id": block._id}
-            children_layout = []
-            for child in block.children:
-                children_layout.append(get_layout(child))
-            return {"id": block._id, "children": children_layout}
-
-        config["layout"] = get_layout(self)
-
-        for _id, block in self.blocks.items():
-            props = block.get_config() if hasattr(block, "get_config") else {}
-            block_config = {
-                "id": _id,
-                "type": block.get_block_name(),
-                "props": utils.delete_none(props),
-            }
-            block_config["skip_api"] = block.skip_api
-            block_config["component_class_id"] = getattr(
-                block, "component_class_id", None
-            )
-            block_config["key"] = block.key
-
-            if not block.skip_api:
-                block_config["api_info"] = block.api_info()  # type: ignore
-                # .example_inputs() has been renamed .example_payload() but
-                # we use the old name for backwards compatibility with custom components
-                # created on Gradio 4.20.0 or earlier
-                block_config["example_inputs"] = block.example_inputs()  # type: ignore
-            config["components"].append(block_config)
-        config["dependencies"] = self.dependencies
-=======
->>>>>>> 66260b95
         return config
 
     def __enter__(self):
