--- conflicted
+++ resolved
@@ -119,13 +119,12 @@
         check_deprecated_parameters(self.__class__.__name__, kwargs=kwargs)
 
     @property
-<<<<<<< HEAD
     def skip_api(self):
         return False
-=======
+    
+    @property
     def events(self,) -> list[str]:
         return getattr(self, "EVENTS", [])
->>>>>>> 8a20b4d7
 
     def render(self):
         """
