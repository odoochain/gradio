"""gr.Button() component."""

from __future__ import annotations

from typing import Callable, Literal

from gradio_client.documentation import document, set_documentation_group
from gradio_client.serializing import StringSerializable

from gradio.blocks import Default, get
from gradio.components.base import IOComponent
from gradio.deprecation import warn_deprecation, warn_style_method_deprecation
from gradio.events import Clickable

set_documentation_group("component")


@document()
class Button(Clickable, IOComponent, StringSerializable):
    """
    Used to create a button, that can be assigned arbitrary click() events. The label (value) of the button can be used as an input or set via the output of a function.

    Preprocessing: passes the button value as a {str} into the function
    Postprocessing: expects a {str} to be returned from a function, which is set as the label of the button
    Demos: blocks_inputs, blocks_kinematics
    """

    def __init__(
        self,
        value: str | Callable | None | Default = Default("Run"),
        *,
<<<<<<< HEAD
        variant: Literal["primary", "secondary", "stop"]
        | Default = Default("secondary"),
        size: Literal["sm", "lg"] | Default = Default(None),
        visible: bool | Default = Default(True),
        interactive: bool | None | Default = Default(True),
        elem_id: str | None | Default = Default(None),
        elem_classes: list[str] | str | None | Default = Default(None),
        scale: int | None | Default = Default(None),
        min_width: int | Default = Default(160),
=======
        variant: Literal["primary", "secondary", "stop"] = "secondary",
        size: Literal["sm", "lg"] | None = None,
        icon: str | None = None,
        link: str | None = None,
        visible: bool = True,
        interactive: bool = True,
        elem_id: str | None = None,
        elem_classes: list[str] | str | None = None,
        scale: int | None = None,
        min_width: int | None = None,
>>>>>>> 37caa2e0
        **kwargs,
    ):
        """
        Parameters:
            value: Default text for the button to display. If callable, the function will be called whenever the app loads to set the initial value of the component.
            variant: 'primary' for main call-to-action, 'secondary' for a more subdued style, 'stop' for a stop button.
            size: Size of the button. Can be "sm" or "lg".
            icon: URL or path to the icon file to display within the button. If None, no icon will be displayed.
            link: URL to open when the button is clicked. If None, no link will be used.
            visible: If False, component will be hidden.
            interactive: If False, the Button will be in a disabled state.
            elem_id: An optional string that is assigned as the id of this component in the HTML DOM. Can be used for targeting CSS styles.
            elem_classes: An optional list of strings that are assigned as the classes of this component in the HTML DOM. Can be used for targeting CSS styles.
            scale: relative width compared to adjacent Components in a Row. For example, if Component A has scale=2, and Component B has scale=1, A will be twice as wide as B. Should be an integer.
            min_width: minimum pixel width, will wrap if not sufficient screen space to satisfy this value. If a certain scale value results in this Component being narrower than min_width, the min_width parameter will be respected first.
        """
        self.variant = get(variant)
        if self.variant == "plain":
            warn_deprecation("'plain' variant deprecated, using 'secondary' instead.")
            self.variant = "secondary"
        self.size = get(size)

        IOComponent.__init__(
            self,
            visible=visible,
            elem_id=elem_id,
            elem_classes=elem_classes,
            value=value,
            interactive=interactive,
            scale=scale,
            min_width=min_width,
            **kwargs,
        )
<<<<<<< HEAD
=======
        if variant == "plain":
            warn_deprecation("'plain' variant deprecated, using 'secondary' instead.")
            variant = "secondary"
        self.variant = variant
        self.size = size

        self.icon = icon if icon is None else "/file=" + icon

        self.link = link

    def get_config(self):
        return {
            "value": self.value,
            "variant": self.variant,
            "size": self.size,
            "icon": self.icon,
            "link": self.link,
            "interactive": self.interactive,
            "scale": self.scale,
            "min_width": self.min_width,
            **Component.get_config(self),
        }

    @staticmethod
    def update(
        value: str | Literal[_Keywords.NO_VALUE] | None = _Keywords.NO_VALUE,
        variant: Literal["primary", "secondary", "stop"] | None = None,
        size: Literal["sm", "lg"] | None = None,
        icon: str | None = None,
        link: str | None = None,
        visible: bool | None = None,
        interactive: bool | None = None,
        scale: int | None = None,
        min_width: int | None = None,
    ):
        return {
            "variant": variant,
            "size": size,
            "visible": visible,
            "value": value,
            "icon": icon,
            "link": link,
            "interactive": interactive,
            "scale": scale,
            "min_width": min_width,
            "__type__": "update",
        }
>>>>>>> 37caa2e0

    def style(
        self,
        *,
        full_width: bool | None = None,
        size: Literal["sm", "lg"] | None = None,
        **kwargs,
    ):
        """
        This method is deprecated. Please set these arguments in the constructor instead.
        """
        warn_style_method_deprecation()
        if full_width is not None:
            warn_deprecation(
                "Use `scale` in place of full_width in the constructor. "
                "scale=1 will make the button expand, whereas 0 will not."
            )
            self.scale = 1 if full_width else None
        if size is not None:
            self.size = size
        return self<|MERGE_RESOLUTION|>--- conflicted
+++ resolved
@@ -29,28 +29,17 @@
         self,
         value: str | Callable | None | Default = Default("Run"),
         *,
-<<<<<<< HEAD
         variant: Literal["primary", "secondary", "stop"]
         | Default = Default("secondary"),
         size: Literal["sm", "lg"] | Default = Default(None),
         visible: bool | Default = Default(True),
+        icon: str | None | Default = Default(None),
+        link: str | None | Default = Default(None),
         interactive: bool | None | Default = Default(True),
         elem_id: str | None | Default = Default(None),
         elem_classes: list[str] | str | None | Default = Default(None),
         scale: int | None | Default = Default(None),
         min_width: int | Default = Default(160),
-=======
-        variant: Literal["primary", "secondary", "stop"] = "secondary",
-        size: Literal["sm", "lg"] | None = None,
-        icon: str | None = None,
-        link: str | None = None,
-        visible: bool = True,
-        interactive: bool = True,
-        elem_id: str | None = None,
-        elem_classes: list[str] | str | None = None,
-        scale: int | None = None,
-        min_width: int | None = None,
->>>>>>> 37caa2e0
         **kwargs,
     ):
         """
@@ -72,6 +61,10 @@
             warn_deprecation("'plain' variant deprecated, using 'secondary' instead.")
             self.variant = "secondary"
         self.size = get(size)
+        self.icon = get(icon)
+        if self.icon:
+            self.icon = "/file=" + self.icon
+        self.link = get(link)
 
         IOComponent.__init__(
             self,
@@ -84,56 +77,6 @@
             min_width=min_width,
             **kwargs,
         )
-<<<<<<< HEAD
-=======
-        if variant == "plain":
-            warn_deprecation("'plain' variant deprecated, using 'secondary' instead.")
-            variant = "secondary"
-        self.variant = variant
-        self.size = size
-
-        self.icon = icon if icon is None else "/file=" + icon
-
-        self.link = link
-
-    def get_config(self):
-        return {
-            "value": self.value,
-            "variant": self.variant,
-            "size": self.size,
-            "icon": self.icon,
-            "link": self.link,
-            "interactive": self.interactive,
-            "scale": self.scale,
-            "min_width": self.min_width,
-            **Component.get_config(self),
-        }
-
-    @staticmethod
-    def update(
-        value: str | Literal[_Keywords.NO_VALUE] | None = _Keywords.NO_VALUE,
-        variant: Literal["primary", "secondary", "stop"] | None = None,
-        size: Literal["sm", "lg"] | None = None,
-        icon: str | None = None,
-        link: str | None = None,
-        visible: bool | None = None,
-        interactive: bool | None = None,
-        scale: int | None = None,
-        min_width: int | None = None,
-    ):
-        return {
-            "variant": variant,
-            "size": size,
-            "visible": visible,
-            "value": value,
-            "icon": icon,
-            "link": link,
-            "interactive": interactive,
-            "scale": scale,
-            "min_width": min_width,
-            "__type__": "update",
-        }
->>>>>>> 37caa2e0
 
     def style(
         self,
