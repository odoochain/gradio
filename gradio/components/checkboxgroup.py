--- conflicted
+++ resolved
@@ -99,17 +99,10 @@
         }
 
     def example_inputs(self) -> dict[str, Any]:
-<<<<<<< HEAD
-        return self.choices[0] if self.choices else None
+        return [self.choices[0][1]] if self.choices else None
 
     def api_info(self) -> dict[str, bool | dict]:
         return {"type": "array", "items": {"type": "string"}}
-=======
-        return {
-            "raw": [self.choices[0][1]] if self.choices else None,
-            "serialized": [self.choices[0][1]] if self.choices else None,
-        }
->>>>>>> 1dc797ad
 
     @staticmethod
     def update(
@@ -175,60 +168,4 @@
             return []
         if not isinstance(y, list):
             y = [y]
-<<<<<<< HEAD
-        return y
-=======
-        return y
-
-    def get_interpretation_neighbors(self, x):
-        leave_one_out_sets = []
-        for choice in [value for _, value in self.choices]:
-            leave_one_out_set = list(x)
-            if choice in leave_one_out_set:
-                leave_one_out_set.remove(choice)
-            else:
-                leave_one_out_set.append(choice)
-            leave_one_out_sets.append(leave_one_out_set)
-        return leave_one_out_sets, {}
-
-    def get_interpretation_scores(self, x, neighbors, scores, **kwargs):
-        """
-        Returns:
-            For each tuple in the list, the first value represents the interpretation score if the input is False, and the second if the input is True.
-        """
-        final_scores = []
-        for choice, score in zip([value for _, value in self.choices], scores):
-            score_set = [score, None] if choice in x else [None, score]
-            final_scores.append(score_set)
-        return final_scores
-
-    def style(
-        self,
-        *,
-        item_container: bool | None = None,
-        container: bool | None = None,
-        **kwargs,
-    ):
-        """
-        This method is deprecated. Please set these arguments in the constructor instead.
-        """
-        warn_style_method_deprecation()
-        if item_container is not None:
-            warn_deprecation("The `item_container` parameter is deprecated.")
-        if container is not None:
-            self.container = container
-        return self
-
-    def as_example(self, input_data):
-        if input_data is None:
-            return None
-        elif not isinstance(input_data, list):
-            input_data = [input_data]
-        for data in input_data:
-            if data not in [c[0] for c in self.choices]:
-                raise ValueError(f"Example {data} provided not a valid choice.")
-        return [
-            next((c[0] for c in self.choices if c[1] == data), None)
-            for data in input_data
-        ]
->>>>>>> 1dc797ad
+        return y