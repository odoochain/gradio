"""gr.File() component"""

from __future__ import annotations

import tempfile
import warnings
from pathlib import Path
from typing import Any, Callable, Literal

from gradio_client import utils as client_utils
from gradio_client.documentation import document, set_documentation_group

from gradio import utils
from gradio.components.base import Component, _Keywords
from gradio.data_classes import FileData, GradioRootModel
from gradio.deprecation import warn_deprecation
from gradio.events import (
    Changeable,
    Clearable,
    EventListenerMethod,
    Selectable,
    Uploadable,
)

set_documentation_group("component")


class ListFiles(GradioRootModel):
    root: list[FileData]


@document()
class File(
    Changeable,
    Selectable,
    Clearable,
    Uploadable,
    Component,
):
    """
    Creates a file component that allows uploading generic file (when used as an input) and or displaying generic files (output).
    Preprocessing: passes the uploaded file as a {tempfile._TemporaryFileWrapper} or {List[tempfile._TemporaryFileWrapper]} depending on `file_count` (or a {bytes}/{List{bytes}} depending on `type`)
    Postprocessing: expects function to return a {str} path to a file, or {List[str]} consisting of paths to files.
    Examples-format: a {str} path to a local file that populates the component.
    Demos: zip_to_json, zip_files
    """

    def __init__(
        self,
        value: str | list[str] | Callable | None = None,
        *,
        file_count: Literal["single", "multiple", "directory"] = "single",
        file_types: list[str] | None = None,
        type: Literal["file", "binary"] = "file",
        label: str | None = None,
        every: float | None = None,
        show_label: bool | None = None,
        container: bool = True,
        scale: int | None = None,
        min_width: int = 160,
        height: int | float | None = None,
        interactive: bool | None = None,
        visible: bool = True,
        elem_id: str | None = None,
        elem_classes: list[str] | str | None = None,
        **kwargs,
    ):
        """
        Parameters:
            value: Default file to display, given as str file path. If callable, the function will be called whenever the app loads to set the initial value of the component.
            file_count: if single, allows user to upload one file. If "multiple", user uploads multiple files. If "directory", user uploads all files in selected directory. Return type will be list for each file in case of "multiple" or "directory".
            file_types: List of file extensions or types of files to be uploaded (e.g. ['image', '.json', '.mp4']). "file" allows any file to be uploaded, "image" allows only image files to be uploaded, "audio" allows only audio files to be uploaded, "video" allows only video files to be uploaded, "text" allows only text files to be uploaded.
            type: Type of value to be returned by component. "file" returns a temporary file object with the same base name as the uploaded file, whose full path can be retrieved by file_obj.name, "binary" returns an bytes object.
            label: component name in interface.
            every: If `value` is a callable, run the function 'every' number of seconds while the client connection is open. Has no effect otherwise. Queue must be enabled. The event can be accessed (e.g. to cancel it) via this component's .load_event attribute.
            show_label: if True, will display label.
            container: If True, will place the component in a container - providing some extra padding around the border.
            scale: relative width compared to adjacent Components in a Row. For example, if Component A has scale=2, and Component B has scale=1, A will be twice as wide as B. Should be an integer.
            min_width: minimum pixel width, will wrap if not sufficient screen space to satisfy this value. If a certain scale value results in this Component being narrower than min_width, the min_width parameter will be respected first.
            height: The maximum height of the file component, in pixels. If more files are uploaded than can fit in the height, a scrollbar will appear.
            interactive: if True, will allow users to upload a file; if False, can only be used to display files. If not provided, this is inferred based on whether the component is used as an input or output.
            visible: If False, component will be hidden.
            elem_id: An optional string that is assigned as the id of this component in the HTML DOM. Can be used for targeting CSS styles.
            elem_classes: An optional list of strings that are assigned as the classes of this component in the HTML DOM. Can be used for targeting CSS styles.
        """
        self.file_count = file_count
        if self.file_count == "multiple":
            self.data_model = ListFiles
        else:
            self.data_model = FileData
        self.file_types = file_types
        if file_types is not None and not isinstance(file_types, list):
            raise ValueError(
                f"Parameter file_types must be a list. Received {file_types.__class__.__name__}"
            )
        valid_types = [
            "file",
            "binary",
            "bytes",
        ]  # "bytes" is included for backwards compatibility
        if type not in valid_types:
            raise ValueError(
                f"Invalid value for parameter `type`: {type}. Please choose from one of: {valid_types}"
            )
        if type == "bytes":
            warn_deprecation(
                "The `bytes` type is deprecated and may not work as expected. Please use `binary` instead."
            )
        if file_count == "directory" and file_types is not None:
            warnings.warn(
                "The `file_types` parameter is ignored when `file_count` is 'directory'."
            )
        self.type = type
        self.height = height
        self.select: EventListenerMethod
        """
        Event listener for when the user selects file from list.
        Uses event data gradio.SelectData to carry `value` referring to name of selected file, and `index` to refer to index.
        See EventData documentation on how to use this event data.
        """
        super().__init__(
            label=label,
            every=every,
            show_label=show_label,
            container=container,
            scale=scale,
            min_width=min_width,
            interactive=interactive,
            visible=visible,
            elem_id=elem_id,
            elem_classes=elem_classes,
            value=value,
            **kwargs,
        )

    def get_config(self):
        return {
            "file_count": self.file_count,
            "file_types": self.file_types,
            "value": self.value,
            "selectable": self.selectable,
<<<<<<< HEAD
            **Component.get_config(self),
=======
            "height": self.height,
            **IOComponent.get_config(self),
>>>>>>> 1dc797ad
        }

    @staticmethod
    def update(
        value: Any | Literal[_Keywords.NO_VALUE] | None = _Keywords.NO_VALUE,
        label: str | None = None,
        show_label: bool | None = None,
        container: bool | None = None,
        scale: int | None = None,
        min_width: int | None = None,
        height: int | float | None = None,
        interactive: bool | None = None,
        visible: bool | None = None,
    ):
        return {
            "label": label,
            "show_label": show_label,
            "container": container,
            "scale": scale,
            "min_width": min_width,
            "height": height,
            "interactive": interactive,
            "visible": visible,
            "value": value,
            "__type__": "update",
        }

    def preprocess(
        self, x: list[dict[str, Any]] | None
    ) -> (
        bytes
        | tempfile._TemporaryFileWrapper
        | list[bytes | tempfile._TemporaryFileWrapper]
        | None
    ):
        """
        Parameters:
            x: List of JSON objects with filename as 'name' property and base64 data as 'data' property
        Returns:
            File objects in requested format
        """
        if x is None:
            return None

        def process_single_file(f) -> bytes | tempfile._TemporaryFileWrapper:
            file_name, data, is_file = (
                f["name"],
                f["data"],
                f.get("is_file", False),
            )
            if self.type == "file":
                if is_file:
                    path = self.make_temp_copy_if_needed(file_name)
                else:
                    data, _ = client_utils.decode_base64_to_binary(data)
                    path = self.file_bytes_to_file(data, file_name=file_name)
                    path = str(utils.abspath(path))
                    self.temp_files.add(path)

                # Creation of tempfiles here
                file = tempfile.NamedTemporaryFile(
                    delete=False, dir=self.DEFAULT_TEMP_DIR
                )
                file.name = path
                file.orig_name = file_name  # type: ignore
                return file
            elif (
                self.type == "binary" or self.type == "bytes"
            ):  # "bytes" is included for backwards compatibility
                if is_file:
                    with open(file_name, "rb") as file_data:
                        return file_data.read()
                return client_utils.decode_base64_to_binary(data)[0]
            else:
                raise ValueError(
                    "Unknown type: "
                    + str(self.type)
                    + ". Please choose from: 'file', 'bytes'."
                )

        if self.file_count == "single":
            if isinstance(x, list):
                return process_single_file(x[0])
            else:
                return process_single_file(x)
        else:
            if isinstance(x, list):
                return [process_single_file(f) for f in x]
            else:
                return process_single_file(x)

    def postprocess(self, y: str | list[str] | None) -> ListFiles | FileData | None:
        """
        Parameters:
            y: file path
        Returns:
            JSON object with key 'name' for filename, 'data' for base64 url, and 'size' for filesize in bytes
        """
        if y is None:
            return None
        if isinstance(y, list):
            return ListFiles(
                [
                    {
                        "orig_name": Path(file).name,
                        "name": self.make_temp_copy_if_needed(file),
                        "size": Path(file).stat().st_size,
                        "data": None,
                        "is_file": True,
                    }
                    for file in y
                ]
            )
        else:
            d = {
                "orig_name": Path(y).name,
                "name": self.make_temp_copy_if_needed(y),
                "size": Path(y).stat().st_size,
                "data": None,
                "is_file": True,
            }
            return FileData(value=d)

    def as_example(self, input_data: str | list | None) -> str:
        if input_data is None:
            return ""
        elif isinstance(input_data, list):
            return ", ".join([Path(file).name for file in input_data])
        else:
            return Path(input_data).name

    def example_inputs(self) -> dict[str, Any]:
        if self.file_count == "single":
            return "https://github.com/gradio-app/gradio/raw/main/test/test_files/sample_file.pdf"
        else:
            return [
                "https://github.com/gradio-app/gradio/raw/main/test/test_files/sample_file.pdf"
            ]<|MERGE_RESOLUTION|>--- conflicted
+++ resolved
@@ -139,12 +139,8 @@
             "file_types": self.file_types,
             "value": self.value,
             "selectable": self.selectable,
-<<<<<<< HEAD
+            "height": self.height,
             **Component.get_config(self),
-=======
-            "height": self.height,
-            **IOComponent.get_config(self),
->>>>>>> 1dc797ad
         }
 
     @staticmethod
