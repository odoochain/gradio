--- conflicted
+++ resolved
@@ -11,7 +11,6 @@
 import numpy as np
 import os
 import pkg_resources
-import requests
 import random
 import sys
 import time
@@ -81,14 +80,9 @@
                  examples_per_page=10, live=False, layout="unaligned", show_input=True, show_output=True,
                  capture_session=None, interpretation=None, num_shap=2.0, theme=None, repeat_outputs_per_model=True,
                  title=None, description=None, article=None, thumbnail=None,
-<<<<<<< HEAD
-                 css=None, height=500, width=900, allow_screenshot=True, allow_flagging=None, flagging_options=None,
-                 encrypt=False, show_tips=None, flagging_dir="flagged", analytics_enabled=None, enable_queue=None, api_mode=None):
-=======
-                 css=None, height=500, width=900, allow_screenshot=True, allow_flagging=None, flagging_options=None, 
-                 encrypt=False, show_tips=None, flagging_dir="flagged", analytics_enabled=None, enable_queue=None, api_mode=None,
+                 css=None, height=None, width=None, allow_screenshot=True, allow_flagging=None, flagging_options=None, 
+                 encrypt=None, show_tips=None, flagging_dir="flagged", analytics_enabled=None, enable_queue=None, api_mode=None,
                  flagging_callback=CSVLogger()):
->>>>>>> 18a75e40
         """
         Parameters:
         fn (Callable): the function to wrap an interface around.
@@ -111,7 +105,7 @@
         allow_screenshot (bool): if False, users will not see a button to take a screenshot of the interface.
         allow_flagging (bool): if False, users will not see a button to flag an input and output.
         flagging_options (List[str]): if not None, provides options a user must select when flagging.
-        encrypt (bool): If True, flagged data will be encrypted by key provided by creator at launch
+        encrypt (bool): DEPRECATED. If True, flagged data will be encrypted by key provided by creator at launch
         flagging_dir (str): what to name the dir where flagged data is stored.
         show_tips (bool): DEPRECATED. if True, will occasionally show tips about new Gradio features
         enable_queue (bool): DEPRECATED. if True, inference requests will be served through a queue instead of with parallel threads. Required for longer inference times (> 1min) to prevent timeout.  
@@ -153,7 +147,7 @@
         self.capture_session = capture_session
 
         if capture_session is not None:
-            warnings.warn("The `capture_session` parameter in the `Interface` will be deprecated in the near future.")
+            warnings.warn("The `capture_session` parameter in the `Interface` is deprecated and has no effect.")
 
         self.session = None
         self.title = title
@@ -188,20 +182,14 @@
 
         self.simple_server = None
         self.allow_screenshot = allow_screenshot
+        
         # For allow_flagging and analytics_enabled: (1) first check for parameter, (2) check for environment variable, (3) default to True
-<<<<<<< HEAD
-        self.allow_flagging = allow_flagging if allow_flagging is not None else os.getenv("GRADIO_ALLOW_FLAGGING", "True") == "True"
-        self.analytics_enabled = analytics_enabled if analytics_enabled is not None else os.getenv("GRADIO_ANALYTICS_ENABLED", "True") == "True"
-=======
         self.analytics_enabled = analytics_enabled if analytics_enabled is not None else os.getenv("GRADIO_ANALYTICS_ENABLED", "True")=="True"
         self.allow_flagging = allow_flagging if allow_flagging is not None else os.getenv("GRADIO_ALLOW_FLAGGING", "True")=="True"
-        
->>>>>>> 18a75e40
         self.flagging_options = flagging_options
         self.flagging_callback: FlaggingCallback = flagging_callback
         self.flagging_dir = flagging_dir
 
-        self.encrypt = encrypt
         self.save_to = None
         self.share = None
         self.share_url = None
@@ -216,21 +204,29 @@
 
         self.enable_queue = enable_queue
         if self.enable_queue is not None:
-            warnings.warn("The `enable_queue` parameter in the `Interface` will be deprecated. Please use the `enable_queue` parameter in `launch()` instead")
-
+            warnings.warn("The `enable_queue` parameter in the `Interface`" 
+                          "will be deprecated and may not work properly. "
+                          "Please use the `enable_queue` parameter in "
+                          "`launch()` instead")
+
+        self.height = height
+        self.width = width
+        if self.height is not None or self.width is not None:
+            warnings.warn(
+                "The `width` and `height` parameters in the `Interface` class"
+                "will be deprecated. Please provide these parameters"
+                "in `launch()` instead")
+
+        self.encrypt = encrypt
+        if self.encrypt is not None:
+            warnings.warn(
+                "The `encrypt` parameter in the `Interface` class"
+                "will be deprecated. Please provide this parameter"
+                "in `launch()` instead")
+        
         if api_mode is not None:
             warnings.warn("The `api_mode` parameter in the `Interface` is deprecated.")
         self.api_mode = False
-
-        if self.capture_session:
-            try:
-                import tensorflow as tf
-                self.session = tf.get_default_graph(), \
-                               tf.keras.backend.get_session()
-            except (ImportError, AttributeError):
-                # If they are using TF >= 2.0 or don't have TF,
-                # just ignore this.
-                pass
 
         data = {'fn': fn,
                 'inputs': inputs,
@@ -367,18 +363,7 @@
 
         for predict_fn in self.predict:
             start = time.time()
-            if self.capture_session and self.session is not None:
-                graph, sess = self.session
-                with graph.as_default(), sess.as_default():
-                    prediction = predict_fn(*processed_input)
-            else:
-                try:
-                    prediction = predict_fn(*processed_input)
-                except ValueError as exception:
-                    if str(exception).endswith("is not an element of this graph."):
-                        raise ValueError(strings.en["TF1_ERROR"])
-                    else:
-                        raise exception
+            prediction = predict_fn(*processed_input)
             duration = time.time() - start
 
             if len(self.output_components) == len(self.predict):
@@ -525,19 +510,7 @@
             processed_input = [input_component.preprocess(raw_input[i])
                                for i, input_component in enumerate(self.input_components)]
             interpreter = self.interpretation
-
-            if self.capture_session and self.session is not None:
-                graph, sess = self.session
-                with graph.as_default(), sess.as_default():
-                    interpretation = interpreter(*processed_input)
-            else:
-                try:
-                    interpretation = interpreter(*processed_input)
-                except ValueError as exception:
-                    if str(exception).endswith("is not an element of this graph."):
-                        raise ValueError(strings.en["TF1_ERROR"])
-                    else:
-                        raise exception
+            interpretation = interpreter(*processed_input)
             if len(raw_input) == 1:
                 interpretation = [interpretation]
             return interpretation, []
@@ -573,7 +546,8 @@
     def launch(self, inline=None, inbrowser=None, share=False, debug=False,
                auth=None, auth_message=None, private_endpoint=None,
                prevent_thread_lock=False, show_error=True, server_name=None,
-               server_port=None, show_tips=False, enable_queue=False):
+               server_port=None, show_tips=False, enable_queue=False,
+               height=500, width=900, encrypt=False):
         """
         Launches the webserver that serves the UI for the interface.
         Parameters:
@@ -594,6 +568,9 @@
         app (flask.Flask): Flask app object
         path_to_local_server (str): Locally accessible link
         share_url (str): Publicly accessible link (if share=True)
+        width (bool): The width of the <iframe> element containing the interface (used if inline=True)
+        height (bool): The height of the <iframe> element containing the interface (used if inline=True)
+        encrypt (bool): If True, flagged data will be encrypted by key provided by creator at launch
         """
         # Set up local flask server
         config = self.get_config_file()
@@ -604,6 +581,10 @@
         self.auth_message = auth_message
         self.show_tips = show_tips
         self.show_error = show_error
+        self.height = self.height or height  # if height is not set in constructor, use the one provided here
+        self.width = self.width or width  # if width is not set in constructor, use the one provided here
+        if self.encrypt is None:
+            self.encrypt = encrypt  # if encrypt is not set in constructor, use the one provided here
 
         # Request key for encryption
         if self.encrypt:
