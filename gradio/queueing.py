from __future__ import annotations

import asyncio
import copy
import time
import traceback
from asyncio import TimeoutError as AsyncTimeOutError
from collections import deque
from typing import Any

import fastapi
from typing_extensions import Literal

from gradio import route_utils, routes
from gradio.data_classes import (
    Estimation,
    LogMessage,
    PredictBody,
    Progress,
    ProgressUnit,
)
from gradio.exceptions import Error
from gradio.helpers import TrackedIterable
<<<<<<< HEAD
from gradio.utils import run_coro_in_background, set_task_name
=======
from gradio.utils import (
    AsyncRequest,
    run_coro_in_background,
    safe_get_lock,
    set_task_name,
)
>>>>>>> 4ccb9a86


class Event:
    def __init__(
        self,
        websocket: fastapi.WebSocket,
        session_hash: str,
        fn_index: int,
    ):
        self.websocket = websocket
        self.session_hash: str = session_hash
        self.fn_index: int = fn_index
        self._id = f"{self.session_hash}_{self.fn_index}"
        self.data: PredictBody | None = None
        self.lost_connection_time: float | None = None
        self.username: str | None = None
        self.progress: Progress | None = None
        self.progress_pending: bool = False
        self.log_messages: deque[LogMessage] = deque()

    async def disconnect(self, code: int = 1000):
        await self.websocket.close(code=code)


class Queue:
    def __init__(
        self,
        live_updates: bool,
        concurrency_count: int,
        update_intervals: float,
        max_size: int | None,
        blocks_dependencies: list,
    ):
        self.event_queue: deque[Event] = deque()
        self.events_pending_reconnection = []
        self.stopped = False
        self.max_thread_count = concurrency_count
        self.update_intervals = update_intervals
        self.active_jobs: list[None | list[Event]] = [None] * concurrency_count
<<<<<<< HEAD
        self.delete_lock = asyncio.Lock()
        self.server_app = None
=======
        self.delete_lock = safe_get_lock()
        self.server_path = None
>>>>>>> 4ccb9a86
        self.duration_history_total = 0
        self.duration_history_count = 0
        self.avg_process_time = 0
        self.avg_concurrent_process_time = None
        self.queue_duration = 1
        self.live_updates = live_updates
        self.sleep_when_free = 0.05
        self.progress_update_sleep_when_free = 0.1
        self.max_size = max_size
        self.blocks_dependencies = blocks_dependencies
        self.continuous_tasks: list[Event] = []

    async def start(self, ssl_verify=True):
        run_coro_in_background(self.start_processing)
        run_coro_in_background(self.start_log_and_progress_updates)
        if not self.live_updates:
            run_coro_in_background(self.notify_clients)

    def close(self):
        self.stopped = True

    def resume(self):
        self.stopped = False

    def set_server_app(self, app: routes.App):
        self.server_app = app

    def get_active_worker_count(self) -> int:
        count = 0
        for worker in self.active_jobs:
            if worker is not None:
                count += 1
        return count

    def get_events_in_batch(self) -> tuple[list[Event] | None, bool]:
        if not (self.event_queue):
            return None, False

        first_event = self.event_queue.popleft()
        events = [first_event]

        event_fn_index = first_event.fn_index
        batch = self.blocks_dependencies[event_fn_index]["batch"]

        if batch:
            batch_size = self.blocks_dependencies[event_fn_index]["max_batch_size"]
            rest_of_batch = [
                event for event in self.event_queue if event.fn_index == event_fn_index
            ][: batch_size - 1]
            events.extend(rest_of_batch)
            [self.event_queue.remove(event) for event in rest_of_batch]

        return events, batch

    async def start_processing(self) -> None:
        while not self.stopped:
            if not self.event_queue:
                await asyncio.sleep(self.sleep_when_free)
                continue

            if None not in self.active_jobs:
                await asyncio.sleep(self.sleep_when_free)
                continue
            # Using mutex to avoid editing a list in use
            async with self.delete_lock:
                events, batch = self.get_events_in_batch()

            if events:
                self.active_jobs[self.active_jobs.index(None)] = events
                task = run_coro_in_background(self.process_events, events, batch)
                run_coro_in_background(self.broadcast_live_estimations)
                set_task_name(task, events[0].session_hash, events[0].fn_index, batch)

    async def start_log_and_progress_updates(self) -> None:
        while not self.stopped:
            events = [
                evt for job in self.active_jobs if job is not None for evt in job
            ] + self.continuous_tasks

            if len(events) == 0:
                await asyncio.sleep(self.progress_update_sleep_when_free)
                continue

            for event in events:
                if event.progress_pending and event.progress:
                    event.progress_pending = False
                    client_awake = await self.send_message(event, event.progress.dict())
                    if not client_awake:
                        await self.clean_event(event)
                await self.send_log_updates_for_event(event)

            await asyncio.sleep(self.progress_update_sleep_when_free)

    async def send_log_updates_for_event(self, event: Event) -> None:
        while True:
            try:
                message = event.log_messages.popleft()
            except IndexError:
                break
            client_awake = await self.send_message(event, message.dict())
            if not client_awake:
                await self.clean_event(event)

    def set_progress(
        self,
        event_id: str,
        iterables: list[TrackedIterable] | None,
    ):
        if iterables is None:
            return
        for job in self.active_jobs:
            if job is None:
                continue
            for evt in job:
                if evt._id == event_id:
                    progress_data: list[ProgressUnit] = []
                    for iterable in iterables:
                        progress_unit = ProgressUnit(
                            index=iterable.index,
                            length=iterable.length,
                            unit=iterable.unit,
                            progress=iterable.progress,
                            desc=iterable.desc,
                        )
                        progress_data.append(progress_unit)
                    evt.progress = Progress(progress_data=progress_data)
                    evt.progress_pending = True

    def log_message(
        self,
        event_id: str,
        log: str,
        level: Literal["info", "warning"],
    ):
        events = [
            evt for job in self.active_jobs if job is not None for evt in job
        ] + self.continuous_tasks
        for event in events:
            if event._id == event_id:
                log_message = LogMessage(
                    log=log,
                    level=level,
                )
                event.log_messages.append(log_message)

    def push(self, event: Event) -> int | None:
        """
        Add event to queue, or return None if Queue is full
        Parameters:
            event: Event to add to Queue
        Returns:
            rank of submitted Event
        """
        queue_len = len(self.event_queue)
        if self.max_size is not None and queue_len >= self.max_size:
            return None
        self.event_queue.append(event)
        return queue_len

    async def clean_event(self, event: Event) -> None:
        if event in self.event_queue:
            async with self.delete_lock:
                self.event_queue.remove(event)

    async def broadcast_live_estimations(self) -> None:
        """
        Runs 2 functions sequentially instead of concurrently. Otherwise dced clients are tried to get deleted twice.
        """
        if self.live_updates:
            await self.broadcast_estimations()

    async def gather_event_data(self, event: Event, receive_timeout=60) -> bool:
        """
        Gather data for the event
        Parameters:
            event: the Event to gather data for
            receive_timeout: how long to wait for data to be received from frontend
        """
        if not event.data:
            client_awake = await self.send_message(event, {"msg": "send_data"})
            if not client_awake:
                return False
            data, client_awake = await self.get_message(event, timeout=receive_timeout)
            if not client_awake:
                # In the event, we timeout due to large data size
                # Let the client know, otherwise will hang
                await self.send_message(
                    event,
                    {
                        "msg": "process_completed",
                        "output": {"error": "Time out uploading data to server"},
                        "success": False,
                    },
                )
                return False
            event.data = data
        return True

    async def notify_clients(self) -> None:
        """
        Notify clients about events statuses in the queue periodically.
        """
        while not self.stopped:
            await asyncio.sleep(self.update_intervals)
            if self.event_queue:
                await self.broadcast_estimations()

    async def broadcast_estimations(self) -> None:
        estimation = self.get_estimation()
        # Send all messages concurrently
        await asyncio.gather(
            *[
                self.send_estimation(event, estimation, rank)
                for rank, event in enumerate(self.event_queue)
            ]
        )

    async def send_estimation(
        self, event: Event, estimation: Estimation, rank: int
    ) -> Estimation:
        """
        Send estimation about ETA to the client.

        Parameters:
            event:
            estimation:
            rank:
        """
        estimation.rank = rank

        if self.avg_concurrent_process_time is not None:
            estimation.rank_eta = (
                estimation.rank * self.avg_concurrent_process_time
                + self.avg_process_time
            )
            if None not in self.active_jobs:
                # Add estimated amount of time for a thread to get empty
                estimation.rank_eta += self.avg_concurrent_process_time
        client_awake = await self.send_message(event, estimation.dict())
        if not client_awake:
            await self.clean_event(event)
        return estimation

    def update_estimation(self, duration: float) -> None:
        """
        Update estimation by last x element's average duration.

        Parameters:
            duration:
        """
        self.duration_history_total += duration
        self.duration_history_count += 1
        self.avg_process_time = (
            self.duration_history_total / self.duration_history_count
        )
        self.avg_concurrent_process_time = self.avg_process_time / min(
            self.max_thread_count, self.duration_history_count
        )
        self.queue_duration = self.avg_concurrent_process_time * len(self.event_queue)

    def get_estimation(self) -> Estimation:
        return Estimation(
            queue_size=len(self.event_queue),
            avg_event_process_time=self.avg_process_time,
            avg_event_concurrent_process_time=self.avg_concurrent_process_time,
            queue_eta=self.queue_duration,
        )

    def get_request_params(self, websocket: fastapi.WebSocket) -> dict[str, Any]:
        params = {
            "url": str(websocket.url),
            "headers": dict(websocket.headers),
            "query_params": dict(websocket.query_params),
            "path_params": dict(websocket.path_params),
            "client": {"host": websocket.client.host, "port": websocket.client.port},  # type: ignore
        }
        try:
            params[
                "session"
            ] = websocket.session  # forward OAuth information if available
        except Exception:
            pass
        return params

    async def call_prediction(self, events: list[Event], batch: bool):
        body = events[0].data
        assert body is not None, "No event data"
        username = events[0].username
        body.event_id = events[0]._id if not batch else None
        try:
            body.request = self.get_request_params(events[0].websocket)
        except ValueError:
            pass

        if batch:
            body.data = list(zip(*[event.data.data for event in events if event.data]))
            body.request = [
                self.get_request_params(event.websocket)
                for event in events
                if event.data
            ]
            body.batched = True

        app = self.server_app
        if app is None:
            raise Exception("Server app has not been set.")
        api_name = "predict"

        fn_index_inferred = route_utils.infer_fn_index(
            app=app, api_name=api_name, body=body
        )

        gr_request = route_utils.compile_gr_request(
            app=app,
            body=body,
            fn_index_inferred=fn_index_inferred,
            username=username,
            request=None,
        )

        session_state, iterators = route_utils.restore_session_state(app=app, body=body)

        try:
            output = await route_utils.call_process_api(
                app=app,
                body=body,
                gr_request=gr_request,
                session_state=session_state,
                iterators=iterators,
                fn_index_inferred=fn_index_inferred,
            )
        except BaseException as error:
            show_error = app.get_blocks().show_error or isinstance(error, Error)
            traceback.print_exc()
            raise Exception(str(error) if show_error else None) from error

        return output

    async def process_events(self, events: list[Event], batch: bool) -> None:
        awake_events: list[Event] = []
        try:
            for event in events:
                client_awake = await self.gather_event_data(event)
                if client_awake:
                    client_awake = await self.send_message(
                        event, {"msg": "process_starts"}
                    )
                if client_awake:
                    awake_events.append(event)
            if not awake_events:
                return
            begin_time = time.time()
            try:
                response = await self.call_prediction(awake_events, batch)
                err = None
            except Exception as e:
                response = None
                err = e
                for event in awake_events:
                    await self.send_message(
                        event,
                        {
                            "msg": "process_completed",
                            "output": {"error": str(e)},
                            "success": False,
                        },
                    )
            if response and response.get("is_generating", False):
                old_response = response
                old_err = err
                while response and response.get("is_generating", False):
                    old_response = response
                    old_err = err
                    open_ws = []
                    for event in awake_events:
                        open = await self.send_message(
                            event,
                            {
                                "msg": "process_generating",
                                "output": old_response,
                                "success": old_response is not None,
                            },
                        )
                        open_ws.append(open)
                    awake_events = [
                        e for e, is_open in zip(awake_events, open_ws) if is_open
                    ]
                    if not awake_events:
                        return
                    try:
                        response = await self.call_prediction(awake_events, batch)
                        err = None
                    except Exception as e:
                        response = None
                        err = e
                for event in awake_events:
                    if response is None:
                        relevant_response = err
                    else:
                        relevant_response = old_response or old_err
                    await self.send_log_updates_for_event(event)
                    await self.send_message(
                        event,
                        {
                            "msg": "process_completed",
                            "output": {"error": str(relevant_response)}
                            if isinstance(relevant_response, Exception)
                            else relevant_response,
                            "success": relevant_response
                            and not isinstance(relevant_response, Exception),
                        },
                    )
            elif response:
                output = copy.deepcopy(response)
                for e, event in enumerate(awake_events):
                    if batch and "data" in output:
                        output["data"] = list(zip(*response.get("data")))[e]
                    await self.send_log_updates_for_event(
                        event
                    )  # clean out pending log updates first
                    await self.send_message(
                        event,
                        {
                            "msg": "process_completed",
                            "output": output,
                            "success": response is not None,
                        },
                    )
            end_time = time.time()
            if response is not None:
                self.update_estimation(end_time - begin_time)
        except Exception as e:
            print(e)
        finally:
            for event in awake_events:
                try:
                    await event.disconnect()
                except Exception:
                    pass
            self.active_jobs[self.active_jobs.index(events)] = None
            for event in events:
                await self.clean_event(event)
                # Always reset the state of the iterator
                # If the job finished successfully, this has no effect
                # If the job is cancelled, this will enable future runs
                # to start "from scratch"
                await self.reset_iterators(event.session_hash, event.fn_index)

    async def send_message(self, event, data: dict, timeout: float | int = 1) -> bool:
        try:
            await asyncio.wait_for(
                event.websocket.send_json(data=data), timeout=timeout
            )
            return True
        except Exception:
            await self.clean_event(event)
            return False

    async def get_message(self, event, timeout=5) -> tuple[PredictBody | None, bool]:
        try:
            data = await asyncio.wait_for(
                event.websocket.receive_json(), timeout=timeout
            )
            return PredictBody(**data), True
        except AsyncTimeOutError:
            await self.clean_event(event)
            return None, False

    async def reset_iterators(self, session_hash: str, fn_index: int):
        # Do the same thing as the /reset route
        app = self.server_app
        if app is None:
            raise Exception("Server app has not been set.")
        if session_hash not in app.iterators:
            # Failure, but don't raise an error
            return
        async with app.lock:
            app.iterators[session_hash][fn_index] = None
            app.iterators_to_reset[session_hash].add(fn_index)
        return<|MERGE_RESOLUTION|>--- conflicted
+++ resolved
@@ -21,16 +21,7 @@
 )
 from gradio.exceptions import Error
 from gradio.helpers import TrackedIterable
-<<<<<<< HEAD
-from gradio.utils import run_coro_in_background, set_task_name
-=======
-from gradio.utils import (
-    AsyncRequest,
-    run_coro_in_background,
-    safe_get_lock,
-    set_task_name,
-)
->>>>>>> 4ccb9a86
+from gradio.utils import run_coro_in_background, safe_get_lock, set_task_name
 
 
 class Event:
@@ -70,13 +61,8 @@
         self.max_thread_count = concurrency_count
         self.update_intervals = update_intervals
         self.active_jobs: list[None | list[Event]] = [None] * concurrency_count
-<<<<<<< HEAD
-        self.delete_lock = asyncio.Lock()
+        self.delete_lock = safe_get_lock()
         self.server_app = None
-=======
-        self.delete_lock = safe_get_lock()
-        self.server_path = None
->>>>>>> 4ccb9a86
         self.duration_history_total = 0
         self.duration_history_count = 0
         self.avg_process_time = 0
