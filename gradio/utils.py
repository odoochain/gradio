--- conflicted
+++ resolved
@@ -14,22 +14,7 @@
 from copy import deepcopy
 from distutils.version import StrictVersion
 from enum import Enum
-<<<<<<< HEAD
-from importlib.metadata import version
-from typing import (
-    TYPE_CHECKING,
-    Any,
-    Callable,
-    Coroutine,
-    Dict,
-    Generator,
-    NewType,
-    Tuple,
-    Type,
-)
-=======
 from typing import TYPE_CHECKING, Any, Callable, Dict, Generator, NewType, Tuple, Type
->>>>>>> c2f2fd6d
 
 import aiohttp
 import analytics
