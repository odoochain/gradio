<script lang="ts">
	import space_logo from "$lib/assets/img/spaces-logo.svg";
	import MetaTags from "$lib/components/MetaTags.svelte";
	import { page } from "$app/stores";
	import DropDown from "$lib/components/VersionDropdown.svelte";

	export let data: {
		guide: any;
		guide_slug: {
			text: string;
			href: string;
		}[];
		guide_names: {
			category: string;
			guides: {
				name: string;
				pretty_name: string;
				url: string;
			}[];
		}[];
	};
	let guide_page = data.guide;
	let guide_names = data.guide_names;
	let guide_slug = data.guide_slug;

	const COLORS = [
		"bg-green-50",
		"bg-yellow-50",
		"bg-red-50",
		"bg-pink-50",
		"bg-purple-50"
	];

	let show_all = false;

	let sidebar: HTMLElement;
	let target_link: HTMLElement;
	let navigation;
	let y: number;

	function handleAnchorClick(event: MouseEvent) {
		event.preventDefault();
		const link = event.currentTarget as HTMLAnchorElement;
		const anchorId = new URL(link.href).hash.replace("#", "");
		const anchor = document.getElementById(anchorId);
		window.scrollTo({
			top: anchor?.offsetTop,
			behavior: "smooth"
		});
	}

	let flattened_guides = guide_names.map((category) => category.guides).flat();
	let prev_guide: any;
	let next_guide: any;

	$: if (sidebar) {
		if (
			target_link?.previousElementSibling?.classList.contains("category-link")
		) {
			target_link = target_link.previousElementSibling as HTMLElement;
		}
		sidebar.scrollTop = target_link?.offsetTop;
	}
	$: guide_page = data.guide;
	$: guide_slug = data.guide_slug;
<<<<<<< HEAD
	$: prev_guide =
		flattened_guides[
			flattened_guides.findIndex((guide) => guide.url === guide_page.url) - 1
		];
	$: next_guide =
		flattened_guides[
			flattened_guides.findIndex((guide) => guide.url === guide_page.url) + 1
		];
=======
	$: flattened_guides = guide_names
		.map((category) => category.guides)
		.flat();
	$: prev_guide = flattened_guides[
		flattened_guides.findIndex((guide) => guide.url === guide_page.url) - 1];
	$: next_guide = flattened_guides[
		flattened_guides.findIndex((guide) => guide.url === guide_page.url) + 1];
	$: guide_names = data.guide_names;


>>>>>>> f2cd6cb7
</script>

<MetaTags
	title={guide_page.pretty_name}
	url={$page.url.pathname}
	canonical={$page.url.pathname}
	description="A Step-by-Step Gradio Tutorial"
/>
<div class="container mx-auto px-4 flex relative w-full">
	<div
		bind:this={sidebar}
		class="side-navigation h-screen leading-relaxed sticky top-0 text-md overflow-y-auto overflow-x-hidden hidden lg:block rounded-t-xl bg-gradient-to-r from-white to-gray-50 lg:w-3/12"
	>
		<div class="sticky top-0 pr-2 float-right">
			<DropDown></DropDown>
		</div>
		{#each guide_names as guides, i}
			<div
				class="category-link my-2 font-semibold px-4 pt-2 text-ellipsis block"
				style="max-width: 12rem"
			>
				{guides.category}
				{#if !show_all && i === guide_names.length - 1 && guides.category !== guide_page.category}
					<button
						class:hidden={show_all}
						class="block show-guides"
						on:click={() => (show_all = true)}
					>
						[ show ]
					</button>
				{/if}
			</div>
			{#each guides.guides as guide, j}
				{#if guide.name == guide_page.name}
					<a
						bind:this={target_link}
						class:hidden={!show_all &&
							i === guide_names.length - 1 &&
							guides.category !== guide_page.category}
						class:current-nav-link={guide.name == guide_page.name}
						class="guide-link -indent-2 ml-2 thin-link px-4 block overflow-hidden"
						style="max-width: 12rem"
						href="..{guide.url}"
						on:click={handleAnchorClick}>{guide.pretty_name}</a
					>

					<div
						class="navigation max-w-full bg-gradient-to-r from-orange-50 to-orange-100 p-2 mx-2 border-l-2 border-orange-500 mb-2"
					>
						{#each guide_slug as heading}
							<a
								class="subheading block thin-link -indent-2 ml-4 mr-2"
								href={heading.href}
								on:click={handleAnchorClick}>{heading.text}</a
							>
						{/each}
					</div>
				{:else}
					<a
						class:hidden={!show_all &&
							i === guide_names.length - 1 &&
							guides.category !== guide_page.category}
						class:current-nav-link={guide.name == guide_page.name}
						class="guide-link -indent-2 ml-2 thin-link px-4 block overflow-hidden"
						style="max-width: 12rem"
						href="..{guide.url}">{guide.pretty_name}</a
					>
				{/if}
			{/each}
		{/each}
	</div>
	<div class="w-full lg:w-8/12 mx-auto">
		<div class="w-full flex justify-between my-4">
			{#if prev_guide}
				<a
<<<<<<< HEAD
					href={prev_guide.url}
=======
					href="..{prev_guide.url}"
>>>>>>> f2cd6cb7
					class="text-left px-4 py-1 bg-gray-50 rounded-full hover:underline max-w-[48%]"
				>
					<div class="flex text-lg">
						<span class="text-orange-500 mr-1">&#8592;</span>
						<p class="whitespace-nowrap overflow-hidden text-ellipsis">
							{prev_guide.pretty_name}
						</p>
					</div>
				</a>
			{:else}
				<div />
			{/if}
			{#if next_guide}
				<a
<<<<<<< HEAD
					href={next_guide.url}
=======
					href="..{next_guide.url}"
>>>>>>> f2cd6cb7
					class="text-right px-4 py-1 bg-gray-50 rounded-full max-w-1/2 hover:underline max-w-[48%]"
				>
					<div class="flex text-lg">
						<p class="whitespace-nowrap overflow-hidden text-ellipsis">
							{next_guide.pretty_name}
						</p>
						<span class="text-orange-500 ml-1">&#8594;</span>
					</div>
				</a>
			{:else}
				<div />
			{/if}
		</div>

		{#if guide_page.spaces.length}
			<div id="spaces-holder" class="mb-4">
				<a href="https://hf.co/spaces" target="_blank">
					<img
						class="inline-block my-0 mx-auto w-5 max-w-full pb-1"
						src={space_logo}
					/>
				</a>
				<p class="m-0 inline text-lg font-normal">Related Spaces:</p>
				{#each guide_page.spaces as space, i}
					<div
						class="space-link inline-block m-1 px-1 rounded-md {COLORS[i] ??
							COLORS[i - COLORS.length]}"
					>
						<a href={space} target="_blank" class="no-underline"
							>{space.slice(30)}</a
						>
					</div>
				{/each}
			</div>
		{/if}
		<div class="prose text-lg max-w-full">
			{@html guide_page.new_html}
		</div>
		<div class="w-full flex justify-between my-4">
			{#if prev_guide}
				<a
<<<<<<< HEAD
					href={prev_guide.url}
=======
					href="..{prev_guide.url}"
>>>>>>> f2cd6cb7
					class="text-left px-4 py-1 bg-gray-50 rounded-full hover:underline max-w-[48%]"
				>
					<div class="flex text-lg">
						<span class="text-orange-500 mr-1">&#8592;</span>
						<p class="whitespace-nowrap overflow-hidden text-ellipsis">
							{prev_guide.pretty_name}
						</p>
					</div>
				</a>
			{:else}
				<div />
			{/if}
			{#if next_guide}
				<a
<<<<<<< HEAD
					href={next_guide.url}
=======
					href="..{next_guide.url}"
>>>>>>> f2cd6cb7
					class="text-right px-4 py-1 bg-gray-50 rounded-full max-w-1/2 hover:underline max-w-[48%]"
				>
					<div class="flex text-lg">
						<p class="whitespace-nowrap overflow-hidden text-ellipsis">
							{next_guide.pretty_name}
						</p>
						<span class="text-orange-500 ml-1">&#8594;</span>
					</div>
				</a>
			{:else}
				<div />
			{/if}
		</div>
	</div>
</div>

<svelte:window bind:scrollY={y} /><|MERGE_RESOLUTION|>--- conflicted
+++ resolved
@@ -63,7 +63,7 @@
 	}
 	$: guide_page = data.guide;
 	$: guide_slug = data.guide_slug;
-<<<<<<< HEAD
+	$: flattened_guides = guide_names.map((category) => category.guides).flat();
 	$: prev_guide =
 		flattened_guides[
 			flattened_guides.findIndex((guide) => guide.url === guide_page.url) - 1
@@ -72,18 +72,7 @@
 		flattened_guides[
 			flattened_guides.findIndex((guide) => guide.url === guide_page.url) + 1
 		];
-=======
-	$: flattened_guides = guide_names
-		.map((category) => category.guides)
-		.flat();
-	$: prev_guide = flattened_guides[
-		flattened_guides.findIndex((guide) => guide.url === guide_page.url) - 1];
-	$: next_guide = flattened_guides[
-		flattened_guides.findIndex((guide) => guide.url === guide_page.url) + 1];
 	$: guide_names = data.guide_names;
-
-
->>>>>>> f2cd6cb7
 </script>
 
 <MetaTags
@@ -159,11 +148,7 @@
 		<div class="w-full flex justify-between my-4">
 			{#if prev_guide}
 				<a
-<<<<<<< HEAD
-					href={prev_guide.url}
-=======
 					href="..{prev_guide.url}"
->>>>>>> f2cd6cb7
 					class="text-left px-4 py-1 bg-gray-50 rounded-full hover:underline max-w-[48%]"
 				>
 					<div class="flex text-lg">
@@ -178,11 +163,7 @@
 			{/if}
 			{#if next_guide}
 				<a
-<<<<<<< HEAD
-					href={next_guide.url}
-=======
 					href="..{next_guide.url}"
->>>>>>> f2cd6cb7
 					class="text-right px-4 py-1 bg-gray-50 rounded-full max-w-1/2 hover:underline max-w-[48%]"
 				>
 					<div class="flex text-lg">
@@ -224,11 +205,7 @@
 		<div class="w-full flex justify-between my-4">
 			{#if prev_guide}
 				<a
-<<<<<<< HEAD
-					href={prev_guide.url}
-=======
 					href="..{prev_guide.url}"
->>>>>>> f2cd6cb7
 					class="text-left px-4 py-1 bg-gray-50 rounded-full hover:underline max-w-[48%]"
 				>
 					<div class="flex text-lg">
@@ -243,11 +220,7 @@
 			{/if}
 			{#if next_guide}
 				<a
-<<<<<<< HEAD
-					href={next_guide.url}
-=======
 					href="..{next_guide.url}"
->>>>>>> f2cd6cb7
 					class="text-right px-4 py-1 bg-gray-50 rounded-full max-w-1/2 hover:underline max-w-[48%]"
 				>
 					<div class="flex text-lg">
