<script context="module" lang="ts">
	import { writable } from "svelte/store";
	import { mount_css as default_mount_css, prefix_css } from "./css";
	import type { Client as ClientType } from "@gradio/client";

	import type { ComponentMeta, Dependency, LayoutNode } from "./types";

	declare let BUILD_MODE: string;
	interface Config {
		auth_required: boolean | undefined;
		auth_message: string;
		components: ComponentMeta[];
		css: string | null;
		js: string | null;
		head: string | null;
		dependencies: Dependency[];
		dev_mode: boolean;
		enable_queue: boolean;
		layout: LayoutNode;
		mode: "blocks" | "interface";
		root: string;
		theme: string;
		title: string;
		version: string;
		space_id: string | null;
		is_colab: boolean;
		show_api: boolean;
		stylesheets?: string[];
		path: string;
		app_id?: string;
		fill_height?: boolean;
	}

	let id = -1;

	function create_intersection_store(): {
		register: (n: number, el: HTMLDivElement) => void;
		subscribe: (typeof intersecting)["subscribe"];
	} {
		const intersecting = writable<Record<string, boolean>>({});

		const els = new Map<HTMLDivElement, number>();

		const observer = new IntersectionObserver((entries) => {
			entries.forEach((entry) => {
				if (entry.isIntersecting) {
					let _el: number | undefined = els.get(entry.target as HTMLDivElement);
					if (_el !== undefined)
						intersecting.update((s) => ({ ...s, [_el as number]: true }));
				}
			});
		});

		function register(_id: number, el: HTMLDivElement): void {
			els.set(el, _id);
			observer.observe(el);
		}

		return { register, subscribe: intersecting.subscribe };
	}

	const intersecting = create_intersection_store();
</script>

<script lang="ts">
	import { onMount, setContext, createEventDispatcher } from "svelte";
	import type { SpaceStatus } from "@gradio/client";
	import Embed from "./Embed.svelte";
	import type { ThemeMode } from "./types";
	import { StatusTracker } from "@gradio/statustracker";
	import { _ } from "svelte-i18n";
	import { setupi18n } from "./i18n";
	import type { WorkerProxy } from "@gradio/wasm";
	import { setWorkerProxyContext } from "@gradio/wasm/svelte";

	setupi18n();

	const dispatch = createEventDispatcher();

	export let autoscroll: boolean;
	export let version: string;
	export let initial_height: string;
	export let app_mode: boolean;
	export let is_embed: boolean;
	export let theme_mode: ThemeMode | null = "system";
	export let control_page_title: boolean;
	export let container: boolean;
	export let info: boolean;
	export let eager: boolean;
	let eventSource: EventSource;

	// These utilities are exported to be injectable for the Wasm version.
	export let mount_css: typeof default_mount_css = default_mount_css;
	export let Client: typeof ClientType;
	export let worker_proxy: WorkerProxy | undefined = undefined;
	if (worker_proxy) {
		setWorkerProxyContext(worker_proxy);

		worker_proxy.addEventListener("progress-update", (event) => {
			loading_text = (event as CustomEvent).detail + "...";
		});
	}
	export let fetch_implementation: typeof fetch = fetch;
	setContext("fetch_implementation", fetch_implementation);
	export let EventSource_factory: (url: URL) => EventSource = (url) =>
		new EventSource(url);
	setContext("EventSource_factory", EventSource_factory);

	export let space: string | null;
	export let host: string | null;
	export let src: string | null;

	let _id = id++;

	let loader_status: "pending" | "error" | "complete" | "generating" =
		"pending";
	let app_id: string | null = null;
	let wrapper: HTMLDivElement;
	let ready = false;
	let render_complete = false;
	let config: Config;
	let loading_text = $_("common.loading") + "...";
	let active_theme_mode: ThemeMode;
	let api_url: string;

	$: if (config?.app_id) {
		app_id = config.app_id;
	}

	let css_text_stylesheet: HTMLStyleElement | null = null;
	async function mount_custom_css(css_string: string | null): Promise<void> {
		if (css_string) {
			css_text_stylesheet = prefix_css(
				css_string,
				version,
				css_text_stylesheet || undefined
			);
		}
		await mount_css(config.root + "/theme.css", document.head);
		if (!config.stylesheets) return;

		await Promise.all(
			config.stylesheets.map((stylesheet) => {
				let absolute_link =
					stylesheet.startsWith("http:") || stylesheet.startsWith("https:");
				if (absolute_link) {
					return mount_css(stylesheet, document.head);
				}

				return fetch(config.root + "/" + stylesheet)
					.then((response) => response.text())
					.then((css_string) => {
						prefix_css(css_string, version);
					});
			})
		);
	}
	async function add_custom_html_head(
		head_string: string | null
	): Promise<void> {
		if (head_string) {
			const parser = new DOMParser();
			const parsed_head_html = Array.from(
				parser.parseFromString(head_string, "text/html").head.children
			);

			if (parsed_head_html) {
				for (let head_element of parsed_head_html) {
					let newElement = document.createElement(head_element.tagName);
					Array.from(head_element.attributes).forEach((attr) => {
						newElement.setAttribute(attr.name, attr.value);
					});
					newElement.textContent = head_element.textContent;

					if (
						newElement.tagName == "META" &&
						newElement.getAttribute("property")
					) {
						const domMetaList = Array.from(
							document.head.getElementsByTagName("meta") ?? []
						);
						const matched = domMetaList.find((el) => {
							return (
								el.getAttribute("property") ==
									newElement.getAttribute("property") &&
								!el.isEqualNode(newElement)
							);
						});
						if (matched) {
							document.head.replaceChild(newElement, matched);
							continue;
						}
					}

					document.head.appendChild(newElement);
				}
			}
		}
	}

	function handle_theme_mode(target: HTMLDivElement): "light" | "dark" {
		const force_light = window.__gradio_mode__ === "website";

		let new_theme_mode: ThemeMode;
		if (force_light) {
			new_theme_mode = "light";
		} else {
			const url = new URL(window.location.toString());
			const url_color_mode: ThemeMode | null = url.searchParams.get(
				"__theme"
			) as ThemeMode | null;
			new_theme_mode = theme_mode || url_color_mode || "system";
		}

		if (new_theme_mode === "dark" || new_theme_mode === "light") {
			apply_theme(target, new_theme_mode);
		} else {
			new_theme_mode = sync_system_theme(target);
		}
		return new_theme_mode;
	}

	function sync_system_theme(target: HTMLDivElement): "light" | "dark" {
		const theme = update_scheme();
		window
			?.matchMedia("(prefers-color-scheme: dark)")
			?.addEventListener("change", update_scheme);

		function update_scheme(): "light" | "dark" {
			let _theme: "light" | "dark" = window?.matchMedia?.(
				"(prefers-color-scheme: dark)"
			).matches
				? "dark"
				: "light";

			apply_theme(target, _theme);
			return _theme;
		}
		return theme;
	}

	function apply_theme(target: HTMLDivElement, theme: "dark" | "light"): void {
		const dark_class_element = is_embed ? target.parentElement! : document.body;
		const bg_element = is_embed ? target : target.parentElement!;
		bg_element.style.background = "var(--body-background-fill)";
		if (theme === "dark") {
			dark_class_element.classList.add("dark");
		} else {
			dark_class_element.classList.remove("dark");
		}
	}

	let status: SpaceStatus = {
		message: "",
		load_status: "pending",
		status: "sleeping",
		detail: "SLEEPING"
	};

	let app: ClientType;
	let css_ready = false;
	function handle_status(_status: SpaceStatus): void {
		status = _status;
	}
	onMount(async () => {
		active_theme_mode = handle_theme_mode(wrapper);

		//@ts-ignore
		const gradio_dev_mode = window.__GRADIO_DEV__;
		//@ts-ignore
		const server_port = window.__GRADIO__SERVER_PORT__;

		api_url =
			BUILD_MODE === "dev" || gradio_dev_mode === "dev"
				? `http://localhost:${
						typeof server_port === "number" ? server_port : 7860
				  }`
				: host || space || src || location.origin;

		app = await Client.connect(api_url, {
			status_callback: handle_status
		});

		if (!app.config) {
			throw new Error("Could not resolve app config");
		}

		config = app.config;
		window.__gradio_space__ = config.space_id;

		status = {
			message: "",
			load_status: "complete",
			status: "running",
			detail: "RUNNING"
		};

		await mount_custom_css(config.css);
		await add_custom_html_head(config.head);
		css_ready = true;
		window.__is_colab__ = config.is_colab;

		dispatch("loaded");

		if (config.dev_mode) {
			setTimeout(() => {
				const { host } = new URL(api_url);
				let url = new URL(`http://${host}/dev/reload`);
				eventSource = new EventSource(url);
<<<<<<< HEAD
				eventSource.addEventListener("reload", async (event) => {
					app = await client(api_url, {
						status_callback: handle_status
					});
					config = app.config;
					await mount_custom_css(config.css);
				});
=======
				eventSource.onmessage = async function (event) {
					if (event.data === "CHANGE") {
						app = await Client.connect(api_url, {
							status_callback: handle_status
						});

						if (!app.config) {
							throw new Error("Could not resolve app config");
						}

						config = app.config;
						window.__gradio_space__ = config.space_id;
						await mount_custom_css(config.css);
					}
				};
>>>>>>> b50a67de
			}, 200);
		}
	});

	$: loader_status =
		!ready && status.load_status !== "error"
			? "pending"
			: !ready && status.load_status === "error"
			? "error"
			: status.load_status;

	$: config && (eager || $intersecting[_id]) && load_demo();

	let Blocks: typeof import("./Blocks.svelte").default;
	let Login: typeof import("./Login.svelte").default;

	async function get_blocks(): Promise<void> {
		Blocks = (await import("./Blocks.svelte")).default;
	}
	async function get_login(): Promise<void> {
		Login = (await import("./Login.svelte")).default;
	}

	function load_demo(): void {
		if (config.auth_required) get_login();
		else get_blocks();
	}

	type error_types =
		| "NO_APP_FILE"
		| "CONFIG_ERROR"
		| "BUILD_ERROR"
		| "RUNTIME_ERROR"
		| "PAUSED";

	// todo @hannahblair: translate these messages
	const discussion_message = {
		readable_error: {
			NO_APP_FILE: $_("errors.no_app_file"),
			CONFIG_ERROR: $_("errors.config_error"),
			BUILD_ERROR: $_("errors.build_error"),
			RUNTIME_ERROR: $_("errors.runtime_error"),
			PAUSED: $_("errors.space_paused")
		} as const,
		title(error: error_types): string {
			return encodeURIComponent($_("errors.space_not_working"));
		},
		description(error: error_types, site: string): string {
			return encodeURIComponent(
				`Hello,\n\nFirstly, thanks for creating this space!\n\nI noticed that the space isn't working correctly because there is ${
					this.readable_error[error] || "an error"
				}.\n\nIt would be great if you could take a look at this because this space is being embedded on ${site}.\n\nThanks!`
			);
		}
	};

	onMount(async () => {
		intersecting.register(_id, wrapper);
	});

	$: if (render_complete) {
		wrapper.dispatchEvent(
			new CustomEvent("render", {
				bubbles: true,
				cancelable: false,
				composed: true
			})
		);
	}
</script>

<Embed
	display={container && is_embed}
	{is_embed}
	info={!!space && info}
	{version}
	{initial_height}
	{space}
	loaded={loader_status === "complete"}
	bind:wrapper
>
	{#if (loader_status === "pending" || loader_status === "error") && !(config && config?.auth_required)}
		<StatusTracker
			absolute={!is_embed}
			status={loader_status}
			timer={false}
			queue_position={null}
			queue_size={null}
			translucent={true}
			{loading_text}
			i18n={$_}
			{autoscroll}
		>
			<!-- todo: translate message text -->
			<div class="error" slot="error">
				<p><strong>{status?.message || ""}</strong></p>
				{#if (status.status === "space_error" || status.status === "paused") && status.discussions_enabled}
					<p>
						Please <a
							href="https://huggingface.co/spaces/{space}/discussions/new?title={discussion_message.title(
								status?.detail
							)}&description={discussion_message.description(
								status?.detail,
								location.origin
							)}"
						>
							contact the author of the space</a
						> to let them know.
					</p>
				{:else}
					<p>{$_("errors.contact_page_author")}</p>
				{/if}
			</div>
		</StatusTracker>
	{/if}
	{#if config?.auth_required && Login}
		<Login
			auth_message={config.auth_message}
			root={config.root}
			space_id={space}
			{app_mode}
		/>
	{:else if config && Blocks && css_ready}
		<Blocks
			{app}
			{...config}
			fill_height={!is_embed && config.fill_height}
			theme_mode={active_theme_mode}
			{control_page_title}
			target={wrapper}
			{autoscroll}
			bind:ready
			bind:render_complete
			show_footer={!is_embed}
			{app_mode}
			{version}
		/>
	{/if}
</Embed>

<style>
	.error {
		position: relative;
		padding: var(--size-4);
		color: var(--body-text-color);
		text-align: center;
	}

	.error > * {
		margin-top: var(--size-4);
	}

	a {
		color: var(--link-text-color);
	}

	a:hover {
		color: var(--link-text-color-hover);
		text-decoration: underline;
	}

	a:visited {
		color: var(--link-text-color-visited);
	}

	a:active {
		color: var(--link-text-color-active);
	}
</style><|MERGE_RESOLUTION|>--- conflicted
+++ resolved
@@ -307,31 +307,19 @@
 				const { host } = new URL(api_url);
 				let url = new URL(`http://${host}/dev/reload`);
 				eventSource = new EventSource(url);
-<<<<<<< HEAD
 				eventSource.addEventListener("reload", async (event) => {
-					app = await client(api_url, {
+					app = await Client.connect(api_url, {
 						status_callback: handle_status
 					});
+
+					if (!app.config) {
+						throw new Error("Could not resolve app config");
+					}
+
 					config = app.config;
+					window.__gradio_space__ = config.space_id;
 					await mount_custom_css(config.css);
 				});
-=======
-				eventSource.onmessage = async function (event) {
-					if (event.data === "CHANGE") {
-						app = await Client.connect(api_url, {
-							status_callback: handle_status
-						});
-
-						if (!app.config) {
-							throw new Error("Could not resolve app config");
-						}
-
-						config = app.config;
-						window.__gradio_space__ = config.space_id;
-						await mount_custom_css(config.css);
-					}
-				};
->>>>>>> b50a67de
 			}, 200);
 		}
 	});
