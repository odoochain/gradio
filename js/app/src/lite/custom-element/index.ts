// NOTE: We should only import the types from ".." to avoid the circular dependency of implementations,
// which causes repeated executions of the ".." module in †he dev mode and can lead to multiple instances of the dev app.
import type {
	create as createLiteAppFunc,
	Options,
	GradioAppController
} from "..";

interface GradioComponentOptions {
	info: Options["info"];
	container: Options["container"];
	isEmbed: Options["isEmbed"];
	initialHeight?: Options["initialHeight"];
	eager: Options["eager"];
	themeMode: Options["themeMode"];
	autoScroll: Options["autoScroll"];
	controlPageTitle: Options["controlPageTitle"];
	appMode: Options["appMode"];
	sharedWorkerMode?: Options["sharedWorkerMode"];
}

interface GradioLiteAppOptions {
	files?: Options["files"];
	requirements?: Options["requirements"];
	code?: Options["code"];
	entrypoint?: Options["entrypoint"];
}

function parseRequirementsTxt(content: string): string[] {
	return content
		.split("\n")
		.filter((r) => !r.startsWith("#"))
		.map((r) => r.trim())
		.filter((r) => r !== "");
}

<<<<<<< HEAD
export function bootstrap_custom_element(): void {
	const LITE_CUSTOM_ELEMENT_NAME = "gradio-lite";
=======
export function bootstrap_custom_element(
	create: typeof createLiteAppFunc
): void {
	const CUSTOM_ELEMENT_NAME = "gradio-lite";
>>>>>>> 6683ab25

	if (customElements.get(LITE_CUSTOM_ELEMENT_NAME)) {
		return;
	}

	class GradioLiteAppElement extends HTMLElement {
<<<<<<< HEAD
		code: string | undefined;
		constructor() {
			super();

			const gradioComponentOptions = this.parseGradioComponentOptions();
			const gradioLiteAppOptions = this.parseGradioLiteAppOptions();

			this.innerHTML = "";

			create({
				target: this, // Same as `js/app/src/main.ts`
				code: gradioLiteAppOptions.code,
				requirements: gradioLiteAppOptions.requirements,
				files: gradioLiteAppOptions.files,
				entrypoint: gradioLiteAppOptions.entrypoint,
				playground: this.hasAttribute("playground"),
				...gradioComponentOptions
=======
		controller: GradioAppController | null = null;

		connectedCallback(): void {
			// At the time of connectedCallback, the child elements of the custom element are not yet parsed,
			// so we need to defer the initialization to the next frame.
			// Ref: https://stackoverflow.com/q/70949141/13103190
			window.requestAnimationFrame(() => {
				const gradioComponentOptions = this.parseGradioComponentOptions();
				const gradioLiteAppOptions = this.parseGradioLiteAppOptions();

				this.innerHTML = "";

				this.controller = create({
					target: this, // Same as `js/app/src/main.ts`
					code: gradioLiteAppOptions.code,
					requirements: gradioLiteAppOptions.requirements,
					files: gradioLiteAppOptions.files,
					entrypoint: gradioLiteAppOptions.entrypoint,
					...gradioComponentOptions
				});
>>>>>>> 6683ab25
			});
		}

		disconnectedCallback(): void {
			this.controller?.unmount();
		}

		parseGradioComponentOptions(): GradioComponentOptions {
			// Parse the options from the attributes of the <gradio-lite> element.
			// The following attributes are supported:
			// * info: boolean
			// * container: boolean
			// * embed: boolean
			// * initial-height: string
			// * eager: boolean
			// * theme: "light" | "dark" | null
			// * auto-scroll: boolean
			// * control-page-title: boolean
			// * app-mode: boolean

			const info = this.hasAttribute("info");
			const container = this.hasAttribute("container");
			const isEmbed = this.hasAttribute("embed");
			const initialHeight = this.getAttribute("initial-height");
			const eager = this.hasAttribute("eager");
			const themeMode = this.getAttribute("theme");
			const autoScroll = this.hasAttribute("auto-scroll");
			const controlPageTitle = this.hasAttribute("control-page-title");
			const appMode = this.hasAttribute("app-mode");
			const sharedWorkerMode = this.hasAttribute("shared-worker");

			return {
				info,
				container,
				isEmbed,
				initialHeight: initialHeight ?? undefined,
				eager,
				themeMode:
					themeMode != null && ["light", "dark"].includes(themeMode)
						? (themeMode as GradioComponentOptions["themeMode"])
						: null,
				autoScroll,
				controlPageTitle,
				appMode,
				sharedWorkerMode
			};
		}

		parseGradioLiteAppOptions(): GradioLiteAppOptions {
			// When gradioLiteAppElement only contains text content, it is treated as the Python code.
			if (this.childElementCount === 0) {
				return { code: this.textContent ?? "" };
			}

			// When it contains child elements, parse them as options. Available child elements are:
			// * <gradio-file />
			//   Represents a file to be mounted in the virtual file system of the Wasm worker.
			//   At least 1 <gradio-file> element must have the `entrypoint` attribute.
			//   The following 2 forms are supported:
			//   * <gradio-file name="{file name}" >{file content}</gradio-file>
			//   * <gradio-file name="{file name}" url="{remote URL}" />
			// * <gradio-requirements>{requirements.txt}</gradio-requirements>
			// * <gradio-code>{Python code}</gradio-code>
			const options: GradioLiteAppOptions = {};

			const fileElements = this.getElementsByTagName("gradio-file");
			for (const fileElement of fileElements) {
				const name = fileElement.getAttribute("name");
				if (name == null) {
					throw new Error("<gradio-file> must have the name attribute.");
				}

				const entrypoint = fileElement.hasAttribute("entrypoint");
				const url = fileElement.getAttribute("url");

				options.files ??= {};
				if (url != null) {
					options.files[name] = { url };
				} else {
					options.files[name] = { data: fileElement.textContent ?? "" };
				}

				if (entrypoint) {
					if (options.entrypoint != null) {
						throw new Error("Multiple entrypoints are not allowed.");
					}
					options.entrypoint = name;
				}
			}

			const codeElements = this.getElementsByTagName("gradio-code");
			if (codeElements.length > 1) {
				console.warn(
					"Multiple <gradio-code> elements are found. Only the first one will be used."
				);
			}
			const firstCodeElement = codeElements[0];
			options.code = firstCodeElement?.textContent ?? undefined;

			const requirementsElements = this.getElementsByTagName(
				"gradio-requirements"
			);
			if (requirementsElements.length > 1) {
				console.warn(
					"Multiple <gradio-requirements> elements are found. Only the first one will be used."
				);
			}
			const firstRequirementsElement = requirementsElements[0];
			const requirementsTxt = firstRequirementsElement?.textContent ?? "";
			options.requirements = parseRequirementsTxt(requirementsTxt);
			return options;
		}
	}
	
	customElements.define(LITE_CUSTOM_ELEMENT_NAME, GradioLiteAppElement);
}<|MERGE_RESOLUTION|>--- conflicted
+++ resolved
@@ -34,40 +34,16 @@
 		.filter((r) => r !== "");
 }
 
-<<<<<<< HEAD
-export function bootstrap_custom_element(): void {
-	const LITE_CUSTOM_ELEMENT_NAME = "gradio-lite";
-=======
 export function bootstrap_custom_element(
 	create: typeof createLiteAppFunc
 ): void {
 	const CUSTOM_ELEMENT_NAME = "gradio-lite";
->>>>>>> 6683ab25
 
-	if (customElements.get(LITE_CUSTOM_ELEMENT_NAME)) {
+	if (customElements.get(CUSTOM_ELEMENT_NAME)) {
 		return;
 	}
 
 	class GradioLiteAppElement extends HTMLElement {
-<<<<<<< HEAD
-		code: string | undefined;
-		constructor() {
-			super();
-
-			const gradioComponentOptions = this.parseGradioComponentOptions();
-			const gradioLiteAppOptions = this.parseGradioLiteAppOptions();
-
-			this.innerHTML = "";
-
-			create({
-				target: this, // Same as `js/app/src/main.ts`
-				code: gradioLiteAppOptions.code,
-				requirements: gradioLiteAppOptions.requirements,
-				files: gradioLiteAppOptions.files,
-				entrypoint: gradioLiteAppOptions.entrypoint,
-				playground: this.hasAttribute("playground"),
-				...gradioComponentOptions
-=======
 		controller: GradioAppController | null = null;
 
 		connectedCallback(): void {
@@ -86,9 +62,9 @@
 					requirements: gradioLiteAppOptions.requirements,
 					files: gradioLiteAppOptions.files,
 					entrypoint: gradioLiteAppOptions.entrypoint,
+					playground: this.hasAttribute("playground"),
 					...gradioComponentOptions
 				});
->>>>>>> 6683ab25
 			});
 		}
 
@@ -203,5 +179,5 @@
 		}
 	}
 	
-	customElements.define(LITE_CUSTOM_ELEMENT_NAME, GradioLiteAppElement);
+	customElements.define(CUSTOM_ELEMENT_NAME, GradioLiteAppElement);
 }