--- conflicted
+++ resolved
@@ -89,17 +89,6 @@
 		{streaming}
 		{autoplay}
 		{show_edit_button}
-<<<<<<< HEAD
-		{root}
-		on:edit
-		on:play
-		on:pause
-		on:stop
-		on:end
-		on:start_recording
-		on:stop_recording
-		on:upload
-=======
 		on:edit={() => gradio.dispatch("edit")}
 		on:play={() => gradio.dispatch("play")}
 		on:pause={() => gradio.dispatch("pause")}
@@ -108,7 +97,6 @@
 		on:start_recording={() => gradio.dispatch("start_recording")}
 		on:stop_recording={() => gradio.dispatch("stop_recording")}
 		on:upload={() => gradio.dispatch("upload")}
->>>>>>> 1dc797ad
 		on:error={({ detail }) => {
 			loading_status = loading_status || {};
 			loading_status.status = "error";
