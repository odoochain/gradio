--- conflicted
+++ resolved
@@ -69,28 +69,8 @@
 	}}
 />
 <Story
-<<<<<<< HEAD
-	name="Button with local icon file"
-	args={{
-		icon: "./HF_logo.svg"
-	}}
-/>
-
-<Story
-=======
->>>>>>> cdfd4217
 	name="Button with visible equal to false"
 	args={{
 		visible: false
 	}}
-<<<<<<< HEAD
-/>
-
-<Story
-	name="Button with local icon file"
-	args={{
-		icon: "./HF_logo.svg"
-	}}
-=======
->>>>>>> cdfd4217
 />