<script lang="ts">
	import type { Gradio, SelectData } from "@gradio/utils";

	import ChatBot from "./ChatBot.svelte";
	import { Block, BlockLabel } from "@gradio/atoms";
	import type { LoadingStatus } from "@gradio/statustracker";
	import type { ThemeMode } from "js/app/src/components/types";
	import { Chat } from "@gradio/icons";
	import type { FileData } from "@gradio/upload";
	import { normalise_file } from "@gradio/upload";
	import { StatusTracker } from "@gradio/statustracker";

	export let elem_id = "";
	export let elem_classes: string[] = [];
	export let visible = true;
	export let value: [string | FileData | null, string | FileData | null][] = [];
	export let scale: number | null = null;
	export let min_width: number | undefined = undefined;
	export let label: string;
	export let show_label = true;
	export let root: string;
	export let root_url: null | string;
	export let selectable = false;
	export let theme_mode: ThemeMode;
	export let show_share_button = false;
	export let rtl = false;
	export let show_copy_button = false;
	export let latex_delimiters: {
		left: string;
		right: string;
		display: boolean;
	}[];
<<<<<<< HEAD
	export let gradio: Gradio<{
		change: typeof value;
		select: SelectData;
		share: ShareData;
		error: string;
	}>;
=======
	export let avatar_images: (string | null)[] | null = null;
>>>>>>> 92282cea

	let _value: [string | FileData | null, string | FileData | null][];

	const redirect_src_url = (src: string): string =>
		src.replace('src="/file', `src="${root}file`);

	$: _value = value
		? value.map(([user_msg, bot_msg]) => [
				typeof user_msg === "string"
					? redirect_src_url(user_msg)
					: normalise_file(user_msg, root, root_url),
				typeof bot_msg === "string"
					? redirect_src_url(bot_msg)
					: normalise_file(bot_msg, root, root_url)
		  ])
		: [];

	export let loading_status: LoadingStatus | undefined = undefined;
	export let height = 400;
</script>

<Block
	{elem_id}
	{elem_classes}
	{visible}
	padding={false}
	{scale}
	{min_width}
	{height}
	allow_overflow={false}
>
	{#if loading_status}
		<StatusTracker
			{...loading_status}
			show_progress={loading_status.show_progress === "hidden"
				? "hidden"
				: "minimal"}
		/>
	{/if}
	<div class="wrapper">
		{#if show_label}
			<BlockLabel
				{show_label}
				Icon={Chat}
				float={false}
				label={label || "Chatbot"}
			/>
		{/if}
		<ChatBot
			{selectable}
			{show_share_button}
			{theme_mode}
			value={_value}
			{latex_delimiters}
			pending_message={loading_status?.status === "pending"}
			{rtl}
			{show_copy_button}
<<<<<<< HEAD
			on:change={() => gradio.dispatch("change", value)}
			on:select={(e) => gradio.dispatch("select", e.detail)}
			on:share={(e) => gradio.dispatch("share", e.detail)}
			on:error={(e) => gradio.dispatch("error", e.detail)}
=======
			{avatar_images}
			{root_url}
			{root}
			on:change
			on:select
			on:share
			on:error
>>>>>>> 92282cea
		/>
	</div>
</Block>

<style>
	.wrapper {
		display: flex;
		position: relative;
		flex-direction: column;
		align-items: start;
		width: 100%;
		height: 100%;
	}
</style><|MERGE_RESOLUTION|>--- conflicted
+++ resolved
@@ -30,16 +30,13 @@
 		right: string;
 		display: boolean;
 	}[];
-<<<<<<< HEAD
 	export let gradio: Gradio<{
 		change: typeof value;
 		select: SelectData;
 		share: ShareData;
 		error: string;
 	}>;
-=======
 	export let avatar_images: (string | null)[] | null = null;
->>>>>>> 92282cea
 
 	let _value: [string | FileData | null, string | FileData | null][];
 
@@ -97,20 +94,13 @@
 			pending_message={loading_status?.status === "pending"}
 			{rtl}
 			{show_copy_button}
-<<<<<<< HEAD
 			on:change={() => gradio.dispatch("change", value)}
 			on:select={(e) => gradio.dispatch("select", e.detail)}
 			on:share={(e) => gradio.dispatch("share", e.detail)}
 			on:error={(e) => gradio.dispatch("error", e.detail)}
-=======
 			{avatar_images}
 			{root_url}
 			{root}
-			on:change
-			on:select
-			on:share
-			on:error
->>>>>>> 92282cea
 		/>
 	</div>
 </Block>
