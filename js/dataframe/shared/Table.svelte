<script lang="ts">
	import { createEventDispatcher, tick } from "svelte";
	import { dsvFormat } from "d3-dsv";
	import { dequal } from "dequal/lite";
	import { copy } from "@gradio/utils";
	import { Upload } from "@gradio/upload";
	import { BaseButton } from "@gradio/button/static";
	import EditableCell from "./EditableCell.svelte";
	import type { SelectData } from "@gradio/utils";
	import { _ } from "svelte-i18n";

	type Datatype = "str" | "markdown" | "html" | "number" | "bool" | "date";

	export let datatype: Datatype | Datatype[];
	export let label: string | null = null;
	export let headers: string[] = [];
	export let values:
		| (string | number)[][]
		| { data: (string | number)[][]; headers: string[] } = [[]];
	export let col_count: [number, "fixed" | "dynamic"];
	export let row_count: [number, "fixed" | "dynamic"];
	export let latex_delimiters: {
		left: string;
		right: string;
		display: boolean;
	}[];

	export let editable = true;
	export let wrap = false;
<<<<<<< HEAD
	export let root: string;
=======
	export let height: number | undefined = undefined;
>>>>>>> 1dc797ad

	let selected: false | string = false;

	$: {
		if (values && !Array.isArray(values)) {
			headers = values.headers;
			values = values.data;
			selected = false;
		} else if (values === null) {
			values = [];
			selected = false;
		}
	}

	const dispatch = createEventDispatcher<{
		change: { data: (string | number)[][]; headers: string[] };
		select: SelectData;
	}>();

	let editing: false | string = false;

	const get_data_at = (row: number, col: number): string | number =>
		data[row][col].value;
	$: {
		if (selected !== false) {
			const loc = selected.split("-");
			const row = parseInt(loc[0]);
			const col = parseInt(loc[1]);
			if (!isNaN(row) && !isNaN(col)) {
				dispatch("select", { index: [row, col], value: get_data_at(row, col) });
			}
		}
	}
	let els: Record<
		string,
		{ cell: null | HTMLTableCellElement; input: null | HTMLInputElement }
	> = {};

	type Headers = { value: string; id: string }[];

	function make_headers(_head: string[]): Headers {
		let _h = _head || [];
		if (col_count[1] === "fixed" && _h.length < col_count[0]) {
			const fill = Array(col_count[0] - _h.length)
				.fill("")
				.map((_, i) => `${i + _h.length}`);
			_h = _h.concat(fill);
		}

		if (!_h || _h.length === 0) {
			return Array(col_count[0])
				.fill(0)
				.map((_, i) => {
					const _id = `h-${i}`;
					els[_id] = { cell: null, input: null };
					return { id: _id, value: JSON.stringify(i + 1) };
				});
		}
		return _h.map((h, i) => {
			const _id = `h-${i}`;
			els[_id] = { cell: null, input: null };
			return { id: _id, value: h ?? "" };
		});
	}

	function process_data(_values: (string | number)[][]): {
		value: string | number;
		id: string;
	}[][] {
		const data_row_length = _values.length;
		return Array(
			row_count[1] === "fixed"
				? row_count[0]
				: data_row_length < row_count[0]
				? row_count[0]
				: data_row_length
		)
			.fill(0)
			.map((_, i) =>
				Array(
					col_count[1] === "fixed"
						? col_count[0]
						: data_row_length > 0
						? _values[0].length
						: headers.length
				)
					.fill(0)
					.map((_, j) => {
						const id = `${i}-${j}`;
						els[id] = { input: null, cell: null };
						return { value: _values?.[i]?.[j] ?? "", id };
					})
			);
	}

	let _headers = make_headers(headers);
	let old_headers: string[] | undefined;

	$: {
		if (!dequal(headers, old_headers)) {
			_headers = make_headers(headers);

			old_headers = headers;
			refresh_focus();
		}
	}
	$: if (!dequal(values, old_val)) {
		data = process_data(values as (string | number)[][]);
		old_val = values as (string | number)[][];

		refresh_focus();
	}

	async function refresh_focus(): Promise<void> {
		if (typeof editing === "string") {
			await tick();
			els[editing as string]?.input?.focus();
		} else if (typeof selected === "string") {
			await tick();
			els[selected as string]?.input?.focus();
		}
	}

	let data: { id: string; value: string | number }[][] = [[]];

	let old_val: undefined | (string | number)[][] = undefined;

	$: _headers &&
		dispatch("change", {
			data: data.map((r) => r.map(({ value }) => value)),
			headers: _headers.map((h) => h.value)
		});

	function get_sort_status(
		name: string,
		_sort: number,
		direction?: SortDirection
	): "none" | "ascending" | "descending" {
		if (!_sort) return "none";
		if (headers[_sort] === name) {
			if (direction === "asc") return "ascending";
			if (direction === "des") return "descending";
		}

		return "none";
	}

	function get_current_indices(id: string): [number, number] {
		return data.reduce(
			(acc, arr, i) => {
				const j = arr.reduce(
					(_acc, _data, k) => (id === _data.id ? k : _acc),
					-1
				);

				return j === -1 ? acc : [i, j];
			},
			[-1, -1]
		);
	}

	async function start_edit(id: string, clear?: boolean): Promise<void> {
		if (!editable || editing === id) return;

		if (clear) {
			const [i, j] = get_current_indices(id);

			data[i][j].value = "";
		}
		editing = id;
		await tick();
		const { input } = els[id];
		input?.focus();
	}

	// eslint-disable-next-line complexity
	async function handle_keydown(
		event: KeyboardEvent,
		i: number,
		j: number,
		id: string
	): Promise<void> {
		let is_data;

		switch (event.key) {
			case "ArrowRight":
				if (editing) break;
				event.preventDefault();
				is_data = data[i][j + 1];
				selected = is_data ? is_data.id : selected;
				break;
			case "ArrowLeft":
				if (editing) break;
				event.preventDefault();
				is_data = data[i][j - 1];
				selected = is_data ? is_data.id : selected;
				break;
			case "ArrowDown":
				if (editing) break;
				event.preventDefault();
				is_data = data[i + 1];
				selected = is_data ? is_data[j].id : selected;
				break;
			case "ArrowUp":
				if (editing) break;
				event.preventDefault();
				is_data = data[i - 1];
				selected = is_data ? is_data[j].id : selected;
				break;
			case "Escape":
				if (!editable) break;
				event.preventDefault();
				selected = editing;
				editing = false;
				break;
			case "Enter":
				if (!editable) break;
				event.preventDefault();

				if (event.shiftKey) {
					add_row(i);
					await tick();
					const [pos] = get_current_indices(id);
					selected = data[pos + 1][j].id;
				} else {
					if (editing === id) {
						editing = false;
					} else {
						start_edit(id);
					}
				}

				break;
			case "Backspace":
				if (!editable) break;
				if (!editing) {
					event.preventDefault();
					data[i][j].value = "";
				}
				break;
			case "Delete":
				if (!editable) break;
				if (!editing) {
					event.preventDefault();
					data[i][j].value = "";
				}
				break;
			case "Tab":
				let direction = event.shiftKey ? -1 : 1;

				let is_data_x = data[i][j + direction];
				let is_data_y =
					data?.[i + direction]?.[direction > 0 ? 0 : _headers.length - 1];
				let _selected = is_data_x || is_data_y;
				if (_selected) {
					event.preventDefault();
					selected = _selected ? _selected.id : selected;
				}
				editing = false;

				break;
			default:
				if (
					(!editing || (editing && editing !== id)) &&
					event.key.length === 1
				) {
					start_edit(id, true);
				}

				break;
		}
	}

	async function handle_cell_click(id: string): Promise<void> {
		if (editing === id) return;
		if (selected === id) return;
		editing = false;
		selected = id;
	}

	async function set_focus(
		id: string | boolean,
		type: "edit" | "select"
	): Promise<void> {
		if (type === "edit" && typeof id == "string") {
			await tick();
			els[id].input?.focus();
		}

		if (
			type === "edit" &&
			typeof id == "boolean" &&
			typeof selected === "string"
		) {
			let cell = els[selected]?.cell;
			await tick();
			cell?.focus();
		}

		if (type === "select" && typeof id == "string") {
			const { cell } = els[id];
			await tick();
			cell?.focus();
		}
	}

	$: set_focus(editing, "edit");
	$: set_focus(selected, "select");

	type SortDirection = "asc" | "des";
	let sort_direction: SortDirection;
	let sort_by: number;

	function sort(col: number, dir: SortDirection): void {
		if (dir === "asc") {
			data = data.sort((a, b) => (a[col].value < b[col].value ? -1 : 1));
		} else if (dir === "des") {
			data = data.sort((a, b) => (a[col].value > b[col].value ? -1 : 1));
		}
	}

	function handle_sort(col: number): void {
		if (typeof sort_by !== "number" || sort_by !== col) {
			sort_direction = "asc";
			sort_by = col;
		} else {
			if (sort_direction === "asc") {
				sort_direction = "des";
			} else if (sort_direction === "des") {
				sort_direction = "asc";
			}
		}

		sort(col, sort_direction);
	}

	let header_edit: string | false;

	function update_headers_data(): void {
		if (typeof selected === "string") {
			const new_header = els[selected].input?.value;
			if (_headers.find((i) => i.id === selected)) {
				let obj = _headers.find((i) => i.id === selected);
				if (new_header) obj!["value"] = new_header;
			} else {
				if (new_header) _headers.push({ id: selected, value: new_header });
			}
		}
	}

	async function edit_header(_id: string, select?: boolean): Promise<void> {
		if (!editable || col_count[1] !== "dynamic" || editing === _id) return;
		header_edit = _id;
		await tick();
		els[_id].input?.focus();
		if (select) els[_id].input?.select();
	}

	function end_header_edit(event: KeyboardEvent): void {
		if (!editable) return;

		switch (event.key) {
			case "Escape":
			case "Enter":
			case "Tab":
				event.preventDefault();
				selected = header_edit;
				header_edit = false;
				update_headers_data();
				break;
		}
	}

	function add_row(index?: number): void {
		if (row_count[1] !== "dynamic") return;
		if (data.length === 0) {
			values = [Array(headers.length).fill("")];
			return;
		}
		data.splice(
			index ? index + 1 : data.length,
			0,
			Array(data[0].length)
				.fill(0)
				.map((_, i) => {
					const _id = `${data.length}-${i}`;
					els[_id] = { cell: null, input: null };
					return { id: _id, value: "" };
				})
		);

		data = data;
	}

	async function add_col(): Promise<void> {
		if (col_count[1] !== "dynamic") return;
		for (let i = 0; i < data.length; i++) {
			const _id = `${i}-${data[i].length}`;
			els[_id] = { cell: null, input: null };
			data[i].push({ id: _id, value: "" });
		}

		const _id = `h-${_headers.length}`;
		els[_id] = { cell: null, input: null };
		_headers.push({ id: _id, value: `Header ${_headers.length + 1}` });

		data = data;
		_headers = _headers;

		await tick();

		edit_header(_id, true);
	}

	function handle_click_outside(event: Event): void {
		if (typeof editing === "string" && els[editing]) {
			if (
				els[editing].cell !== event.target &&
				!els[editing].cell?.contains(event?.target as Node | null)
			) {
				editing = false;
			}
		}

		if (typeof header_edit === "string" && els[header_edit]) {
			if (
				els[header_edit].cell !== event.target &&
				!els[header_edit].cell?.contains(event.target as Node | null)
			) {
				selected = header_edit;
				header_edit = false;
				update_headers_data();
				header_edit = false;
			}
		}
	}

	function guess_delimitaor(
		text: string,
		possibleDelimiters: string[]
	): string[] {
		return possibleDelimiters.filter(weedOut);

		function weedOut(delimiter: string): boolean {
			var cache = -1;
			return text.split("\n").every(checkLength);

			function checkLength(line: string): boolean {
				if (!line) {
					return true;
				}

				var length = line.split(delimiter).length;
				if (cache < 0) {
					cache = length;
				}
				return cache === length && length > 1;
			}
		}
	}

	function data_uri_to_blob(data_uri: string): Blob {
		const byte_str = atob(data_uri.split(",")[1]);
		const mime_str = data_uri.split(",")[0].split(":")[1].split(";")[0];

		const ab = new ArrayBuffer(byte_str.length);
		const ia = new Uint8Array(ab);

		for (let i = 0; i < byte_str.length; i++) {
			ia[i] = byte_str.charCodeAt(i);
		}

		return new Blob([ab], { type: mime_str });
	}

	function blob_to_string(blob: Blob): void {
		const reader = new FileReader();

		function handle_read(e: ProgressEvent<FileReader>): void {
			if (!e?.target?.result || typeof e.target.result !== "string") return;

			const [delimiter] = guess_delimitaor(e.target.result, [",", "\t"]);

			const [head, ...rest] = dsvFormat(delimiter).parseRows(e.target.result);

			_headers = make_headers(
				col_count[1] === "fixed" ? head.slice(0, col_count[0]) : head
			);

			values = rest;
			reader.removeEventListener("loadend", handle_read);
		}

		reader.addEventListener("loadend", handle_read);

		reader.readAsText(blob);
	}

	let dragging = false;
</script>

<svelte:window
	on:click={handle_click_outside}
	on:touchstart={handle_click_outside}
/>

<div class:label={label && label.length !== 0} use:copy>
	{#if label && label.length !== 0}
		<p>
			{label}
		</p>
	{/if}
	<div
		class="table-wrap"
		class:dragging
		class:no-wrap={!wrap}
		style="max-height: {typeof height === undefined ? 'auto' : height + 'px'};"
	>
		<Upload
			flex={false}
			center={false}
			boundedheight={false}
			disable_click={true}
			{root}
			on:load={(e) => blob_to_string(data_uri_to_blob(e.detail.data))}
			bind:dragging
		>
			<table class:dragging>
				{#if label && label.length !== 0}
					<caption class="sr-only">{label}</caption>
				{/if}
				<thead>
					<tr>
						{#each _headers as { value, id }, i (id)}
							<th
								bind:this={els[id].cell}
								class:editing={header_edit === id}
								aria-sort={get_sort_status(value, sort_by, sort_direction)}
							>
								<div class="cell-wrap">
									<EditableCell
										{value}
										{latex_delimiters}
										bind:el={els[id].input}
										edit={header_edit === id}
										on:keydown={end_header_edit}
										on:dblclick={() => edit_header(id)}
										header
									/>

									<!-- TODO: fix -->
									<!-- svelte-ignore a11y-click-events-have-key-events -->
									<!-- svelte-ignore a11y-no-static-element-interactions-->
									<div
										class:sorted={sort_by === i}
										class:des={sort_by === i && sort_direction === "des"}
										class="sort-button {sort_direction} "
										on:click={() => handle_sort(i)}
									>
										<svg
											width="1em"
											height="1em"
											viewBox="0 0 9 7"
											fill="none"
											xmlns="http://www.w3.org/2000/svg"
										>
											<path d="M4.49999 0L8.3971 6.75H0.602875L4.49999 0Z" />
										</svg>
									</div>
								</div>
							</th>
						{/each}
					</tr>
				</thead>

				<tbody>
					{#each data as row, i (row)}
						<tr>
							{#each row as { value, id }, j (id)}
								<td
									tabindex="0"
									bind:this={els[id].cell}
									on:touchstart={() => start_edit(id)}
									on:click={() => handle_cell_click(id)}
									on:dblclick={() => start_edit(id)}
									on:keydown={(e) => handle_keydown(e, i, j, id)}
								>
									<div
										class:border-transparent={selected !== id}
										class="cell-wrap"
									>
										<EditableCell
											bind:value
											bind:el={els[id].input}
											{latex_delimiters}
											edit={editing === id}
											datatype={Array.isArray(datatype)
												? datatype[j]
												: datatype}
										/>
									</div>
								</td>
							{/each}
						</tr>
					{/each}
				</tbody>
			</table>
		</Upload>
	</div>
	{#if editable}
		<div class="controls-wrap">
			{#if row_count[1] === "dynamic"}
				<span class="button-wrap">
					<BaseButton variant="secondary" size="sm" on:click={() => add_row()}>
						<svg
							xmlns="http://www.w3.org/2000/svg"
							xmlns:xlink="http://www.w3.org/1999/xlink"
							aria-hidden="true"
							role="img"
							width="1em"
							height="1em"
							preserveAspectRatio="xMidYMid meet"
							viewBox="0 0 32 32"
						>
							<path
								fill="currentColor"
								d="M24.59 16.59L17 24.17V4h-2v20.17l-7.59-7.58L6 18l10 10l10-10l-1.41-1.41z"
							/>
						</svg>
						{$_("dataframe.new_row")}
					</BaseButton>
				</span>
			{/if}
			{#if col_count[1] === "dynamic"}
				<span class="button-wrap">
					<BaseButton variant="secondary" size="sm" on:click={add_col}>
						<svg
							xmlns="http://www.w3.org/2000/svg"
							xmlns:xlink="http://www.w3.org/1999/xlink"
							aria-hidden="true"
							role="img"
							width="1em"
							height="1em"
							preserveAspectRatio="xMidYMid meet"
							viewBox="0 0 32 32"
						>
							<path
								fill="currentColor"
								d="m18 6l-1.43 1.393L24.15 15H4v2h20.15l-7.58 7.573L18 26l10-10L18 6z"
							/>
						</svg>
						{$_("dataframe.new_column")}
					</BaseButton>
				</span>
			{/if}
		</div>
	{/if}
</div>

<style>
	.button-wrap:hover svg {
		color: var(--color-accent);
	}

	.button-wrap svg {
		margin-right: var(--size-1);
		margin-left: -5px;
	}

	.label p {
		position: relative;
		z-index: var(--layer-4);
		margin-bottom: var(--size-2);
		color: var(--block-label-text-color);
		font-size: var(--block-label-text-size);
	}

	.table-wrap {
		position: relative;
		transition: 150ms;
		border: 1px solid var(--border-color-primary);
		border-radius: var(--table-radius);
		overflow-x: auto;
		overflow-y: auto;
	}

	.dragging {
		border-color: var(--color-accent);
	}

	.no-wrap {
		white-space: nowrap;
	}

	table {
		transition: 150ms;
		width: var(--size-full);
		table-layout: auto;
		overflow: hidden;
		color: var(--body-text-color);
		font-size: var(--input-text-size);
		line-height: var(--line-md);
		font-family: var(--font-mono);
	}

	table.dragging {
		opacity: 0.4;
	}

	thead {
		position: sticky;
		top: 0;
		left: 0;
		z-index: var(--layer-1);
		box-shadow: var(--shadow-drop);
	}

	tr {
		border-bottom: 1px solid var(--border-color-primary);
		text-align: left;
	}

	tr > * + * {
		border-right-width: 0px;
		border-left-width: 1px;
		border-style: solid;
		border-color: var(--border-color-primary);
	}

	th,
	td {
		--ring-color: transparent;
		position: relative;
		outline: none;
		box-shadow: inset 0 0 0 1px var(--ring-color);
		padding: 0;
	}

	th:first-child {
		border-top-left-radius: var(--table-radius);
	}

	th:last-child {
		border-top-right-radius: var(--table-radius);
	}

	th:focus-within,
	td:focus-within {
		--ring-color: var(--color-accent);
	}

	tr:last-child td:first-child {
		border-bottom-left-radius: var(--table-radius);
	}

	tr:last-child td:last-child {
		border-bottom-right-radius: var(--table-radius);
	}

	tr th {
		background: var(--table-even-background-fill);
	}

	th svg {
		fill: currentColor;
		font-size: 10px;
	}

	.sort-button {
		display: flex;
		flex: none;
		justify-content: center;
		align-items: center;
		transition: 150ms;
		cursor: pointer;
		padding: var(--size-2);
		color: var(--body-text-color-subdued);
		line-height: var(--text-sm);
	}

	.sort-button:hover {
		color: var(--body-text-color);
	}

	.des {
		transform: scaleY(-1);
	}

	.sort-button.sorted {
		color: var(--color-accent);
	}

	tbody {
		overflow-y: scroll;
	}

	tbody > tr:last-child {
		border: none;
	}

	tbody > tr:nth-child(even) {
		background: var(--table-even-background-fill);
	}

	tbody > tr:nth-child(odd) {
		background: var(--table-odd-background-fill);
	}

	tbody > tr:nth-child(odd):focus {
		background: var(--background-fill-primary);
	}

	.editing {
		background: var(--table-editing);
	}

	.cell-wrap {
		display: flex;
		align-items: center;
		outline: none;
		height: var(--size-full);
		min-height: var(--size-9);
	}

	.controls-wrap {
		display: flex;
		justify-content: flex-end;
		padding-top: var(--size-2);
	}

	.controls-wrap > * + * {
		margin-left: var(--size-1);
	}
</style><|MERGE_RESOLUTION|>--- conflicted
+++ resolved
@@ -27,11 +27,8 @@
 
 	export let editable = true;
 	export let wrap = false;
-<<<<<<< HEAD
 	export let root: string;
-=======
 	export let height: number | undefined = undefined;
->>>>>>> 1dc797ad
 
 	let selected: false | string = false;
 
