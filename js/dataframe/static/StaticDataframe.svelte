--- conflicted
+++ resolved
@@ -38,13 +38,10 @@
 		right: string;
 		display: boolean;
 	}[];
-<<<<<<< HEAD
 	export let theme_mode: ThemeMode;
-=======
 	export let height: number | undefined = undefined;
 
 	const dispatch = createEventDispatcher();
->>>>>>> cdfd4217
 
 	export let loading_status: LoadingStatus;
 
@@ -90,10 +87,7 @@
 		{datatype}
 		{latex_delimiters}
 		editable={false}
-<<<<<<< HEAD
 		{theme_mode}
-=======
 		{height}
->>>>>>> cdfd4217
 	/>
 </Block>