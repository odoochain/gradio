import filecmp
import os
import tempfile
from unittest.mock import patch

import pytest

import gradio as gr
from gradio import processing_utils

os.environ["GRADIO_ANALYTICS_ENABLED"] = "False"


class TestExamples:
    def test_handle_single_input(self):
        examples = gr.Examples(["hello", "hi"], gr.Textbox())
        assert examples.processed_examples == [["hello"], ["hi"]]

        examples = gr.Examples([["hello"]], gr.Textbox())
        assert examples.processed_examples == [["hello"]]

        examples = gr.Examples(["test/test_files/bus.png"], gr.Image())

        tmp_filename = examples.processed_examples[0][0]["name"]
        assert tmp_filename is not None

        assert filecmp.cmp(tmp_filename, "test/test_files/bus.png")

    def test_handle_multiple_inputs(self):
        examples = gr.Examples(
            [["hello", "test/test_files/bus.png"]], [gr.Textbox(), gr.Image()]
        )
        assert examples.processed_examples[0][0] == "hello"
        tmp_filename = examples.processed_examples[0][1]["name"]
        assert tmp_filename is not None
        assert filecmp.cmp(tmp_filename, "test/test_files/bus.png")

    def test_handle_directory(self):
        examples = gr.Examples("test/test_files/images", gr.Image())

        tmp_filename = examples.processed_examples[0][0]["name"]
        assert tmp_filename is not None
        assert filecmp.cmp(tmp_filename, "test/test_files/bus.png")

        tmp_filename = examples.processed_examples[1][0]["name"]
        assert tmp_filename is not None
        assert filecmp.cmp(tmp_filename, "test/test_files/images/bus_copy.png")

    def test_handle_directory_with_log_file(self):
        examples = gr.Examples(
            "test/test_files/images_log", [gr.Image(label="im"), gr.Text()]
        )

        tmp_filename = examples.processed_examples[0][0]["name"]
        assert tmp_filename is not None
        assert filecmp.cmp(tmp_filename, "test/test_files/images_log/im/bus.png")
        assert examples.processed_examples[0][1] == "hello"

        tmp_filename = examples.processed_examples[1][0]["name"]
        assert tmp_filename is not None
        assert filecmp.cmp(tmp_filename, "test/test_files/images_log/im/bus_copy.png")
        assert examples.processed_examples[1][1] == "hi"


class TestExamplesDataset:
    def test_no_headers(self):
        examples = gr.Examples("test/test_files/images_log", [gr.Image(), gr.Text()])
        assert examples.dataset.headers == []

    def test_all_headers(self):
        examples = gr.Examples(
            "test/test_files/images_log",
            [gr.Image(label="im"), gr.Text(label="your text")],
        )
        assert examples.dataset.headers == ["im", "your text"]

    def test_some_headers(self):
        examples = gr.Examples(
            "test/test_files/images_log", [gr.Image(label="im"), gr.Text()]
        )
        assert examples.dataset.headers == ["im", ""]


@patch("gradio.examples.CACHED_FOLDER", tempfile.mkdtemp())
class TestProcessExamples:
    @pytest.mark.asyncio
    async def test_predict_example(self):
        io = gr.Interface(lambda x: "Hello " + x, "text", "text", examples=[["World"]])
        prediction = await io.examples_handler.predict_example(0)
        assert prediction[0] == "Hello World"

    @pytest.mark.asyncio
    async def test_coroutine_process_example(self):
        async def coroutine(x):
            return "Hello " + x

        io = gr.Interface(coroutine, "text", "text", examples=[["World"]])
        prediction = await io.examples_handler.predict_example(0)
        assert prediction[0] == "Hello World"

    @pytest.mark.asyncio
    async def test_caching(self):
        io = gr.Interface(
            lambda x: "Hello " + x,
            "text",
            "text",
            examples=[["World"], ["Dunya"], ["Monde"]],
        )
        await io.examples_handler.cache_interface_examples()
        prediction = await io.examples_handler.load_from_cache(1)
        assert prediction[0] == "Hello Dunya"

    @pytest.mark.asyncio
<<<<<<< HEAD
    async def test_caching_image(self):
        io = gr.Interface(
            lambda x: x,
            "image",
            "image",
            examples=[["test/test_files/bus.png"]],
        )
        io.launch(prevent_thread_lock=True)
        await io.examples_handler.cache_interface_examples()
        prediction = await io.examples_handler.load_from_cache(0)
        io.close()
        assert prediction[0]["data"].startswith("data:image/png;base64,iVBORw0KGgoAAA")

    @pytest.mark.asyncio
    async def test_caching_audio(self):
        io = gr.Interface(
            lambda x: x,
            "audio",
            "audio",
            examples=[["test/test_files/audio_sample.wav"]],
        )
        io.launch(prevent_thread_lock=True)
        await io.examples_handler.cache_interface_examples()
        prediction = await io.examples_handler.load_from_cache(0)
        io.close()
        assert prediction[0]["data"].startswith("data:audio/wav;base64,UklGRgA/")

=======
    async def test_caching_with_update(self):
        io = gr.Interface(
            lambda x: gr.update(visible=False),
            "text",
            "image",
            examples=[["World"], ["Dunya"], ["Monde"]],
        )
        await io.examples_handler.cache_interface_examples()
        prediction = await io.examples_handler.load_from_cache(1)
        assert prediction[0] == {"visible": False, "__type__": "update"}

    @pytest.mark.asyncio
    async def test_caching_with_mix_update(self):
        io = gr.Interface(
            lambda x: [gr.update(lines=4, value="hello"), "test/test_files/bus.png"],
            "text",
            ["text", "image"],
            examples=[["World"], ["Dunya"], ["Monde"]],
        )
        await io.examples_handler.cache_interface_examples()
        prediction = await io.examples_handler.load_from_cache(1)
        assert prediction[0] == {"lines": 4, "value": "hello", "__type__": "update"}

    @pytest.mark.asyncio
    async def test_caching_with_dict(self):
        text = gr.Textbox()
        out = gr.Label()

        io = gr.Interface(
            lambda _: {text: gr.update(lines=4), out: "lion"},
            "textbox",
            [text, out],
            examples=["abc"],
            cache_examples=True,
        )
        await io.examples_handler.cache_interface_examples()
        prediction = await io.examples_handler.load_from_cache(0)
        assert prediction == [{"lines": 4, "__type__": "update"}, {"label": "lion"}]
>>>>>>> 581fbabe

    def test_raise_helpful_error_message_if_providing_partial_examples(self, tmp_path):
        def foo(a, b):
            return a + b

        with pytest.warns(
            UserWarning,
            match="^Examples are being cached but not all input components have",
        ):
            with pytest.raises(Exception):
                gr.Interface(
                    foo,
                    inputs=["text", "text"],
                    outputs=["text"],
                    examples=[["foo"], ["bar"]],
                    cache_examples=True,
                )

        with pytest.warns(
            UserWarning,
            match="^Examples are being cached but not all input components have",
        ):
            with pytest.raises(Exception):
                gr.Interface(
                    foo,
                    inputs=["text", "text"],
                    outputs=["text"],
                    examples=[["foo", "bar"], ["bar", None]],
                    cache_examples=True,
                )

        def foo_no_exception(a, b=2):
            return a * b

        gr.Interface(
            foo_no_exception,
            inputs=["text", "number"],
            outputs=["text"],
            examples=[["foo"], ["bar"]],
            cache_examples=True,
        )

        def many_missing(a, b, c):
            return a * b

        with pytest.warns(
            UserWarning,
            match="^Examples are being cached but not all input components have",
        ):
            with pytest.raises(Exception):
                gr.Interface(
                    many_missing,
                    inputs=["text", "number", "number"],
                    outputs=["text"],
                    examples=[["foo", None, None], ["bar", 2, 3]],
                    cache_examples=True,
                )<|MERGE_RESOLUTION|>--- conflicted
+++ resolved
@@ -111,7 +111,6 @@
         assert prediction[0] == "Hello Dunya"
 
     @pytest.mark.asyncio
-<<<<<<< HEAD
     async def test_caching_image(self):
         io = gr.Interface(
             lambda x: x,
@@ -139,7 +138,6 @@
         io.close()
         assert prediction[0]["data"].startswith("data:audio/wav;base64,UklGRgA/")
 
-=======
     async def test_caching_with_update(self):
         io = gr.Interface(
             lambda x: gr.update(visible=False),
@@ -178,7 +176,6 @@
         await io.examples_handler.cache_interface_examples()
         prediction = await io.examples_handler.load_from_cache(0)
         assert prediction == [{"lines": 4, "__type__": "update"}, {"label": "lion"}]
->>>>>>> 581fbabe
 
     def test_raise_helpful_error_message_if_providing_partial_examples(self, tmp_path):
         def foo(a, b):
