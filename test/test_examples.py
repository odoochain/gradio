--- conflicted
+++ resolved
@@ -110,7 +110,6 @@
         io.close()
         assert prediction[0] == "Hello Dunya"
 
-<<<<<<< HEAD
     @pytest.mark.asyncio
     async def test_caching_image(self):
         io = gr.Interface(
@@ -138,7 +137,6 @@
         prediction = await io.examples_handler.load_from_cache(0)
         io.close()
         assert prediction[0]["data"].startswith("data:audio/wav;base64,UklGRgA/")
-=======
 
 def test_raise_helpful_error_message_if_providing_partial_examples(tmp_path):
     def foo(a, b):
@@ -196,5 +194,4 @@
                     outputs=["text"],
                     examples=[["foo", None, None], ["bar", 2, 3]],
                     cache_examples=True,
-                )
->>>>>>> b8fc5518
+                )