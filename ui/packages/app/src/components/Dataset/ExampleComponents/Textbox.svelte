<script lang="ts">
<<<<<<< HEAD
	export let value: string;
=======
	import type { Value } from "../../Audio/types";

	export let value: Value;
>>>>>>> 1518f93c
	export let type: "gallery" | "table";
	export let selected: boolean = false;
</script>

<div
	class:table={type === "table"}
	class:gallery={type === "gallery"}
	class:selected
>
	{value}
</div>

<style>
	.gallery {
		display: flex;
		align-items: center;
		cursor: pointer;
		border-radius: var(--radius-lg);
		background: var(--dataset-gallery-background-base);
<<<<<<< HEAD
		padding: var(--size-2);
=======
		padding: var(--size-1) var(--size-2);
>>>>>>> 1518f93c
		font-size: var(--scale-00);
		text-align: left;
	}

	.gallery:hover,
	.selected.gallery {
		background: var(--dataset-gallery-background-hover);
	}
</style><|MERGE_RESOLUTION|>--- conflicted
+++ resolved
@@ -1,11 +1,7 @@
 <script lang="ts">
-<<<<<<< HEAD
-	export let value: string;
-=======
 	import type { Value } from "../../Audio/types";
 
 	export let value: Value;
->>>>>>> 1518f93c
 	export let type: "gallery" | "table";
 	export let selected: boolean = false;
 </script>
@@ -25,11 +21,7 @@
 		cursor: pointer;
 		border-radius: var(--radius-lg);
 		background: var(--dataset-gallery-background-base);
-<<<<<<< HEAD
-		padding: var(--size-2);
-=======
 		padding: var(--size-1) var(--size-2);
->>>>>>> 1518f93c
 		font-size: var(--scale-00);
 		text-align: left;
 	}
