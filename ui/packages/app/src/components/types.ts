--- conflicted
+++ resolved
@@ -30,11 +30,9 @@
 	status?: string;
 	queue: boolean | null;
 	api_name: string | null;
-<<<<<<< HEAD
 	documentation?: Array<Array<Array<string>>>;
 	behavior_when_pending: "block" | "wait" | "run";
 	pending_request: boolean;
-=======
 	cancels: Array<number>;
 }
 
@@ -42,7 +40,6 @@
 	type?: string;
 	description?: string;
 	example_data?: string;
->>>>>>> b5f22671
 }
 
 export interface LayoutNode {
